--- conflicted
+++ resolved
@@ -53,23 +53,8 @@
             db_filename = "rh.db"
         )
 
-<<<<<<< HEAD
-        # # TODO: remove
-        # self.df = self.df.iloc[:100,:]
-
-        # split dataset
-        split_ratio = {'train': 0.8, 'val': 0.1, 'test': 0.1}
-        self.df = self.splitDataset(df=self.df, split_ratio=split_ratio) # TODO: move to separate file
-        self.df = self.df[self.df["split"] == split]
-
-        # get only observations from particular sensor
-        if sensor_name != "all":
-            name_idxs = self.getIdxFromSensorName(sensor_name)
-            self.df = self.df[name_idxs]
-=======
         # load dataframe
         self.df = self.__loadRHDataframe(split=split)
->>>>>>> a79d7104
 
         # load scene
         self.scene = RobotAtHomeScene(rh=self.rh, args=self.args)
