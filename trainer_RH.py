--- conflicted
+++ resolved
@@ -256,13 +256,8 @@
         scan_map, depth_gt, scan_angles = self.test_dataset.scene.getSliceScan(res=556, rays_o=rays_o, rays_d=rays_d, rays_o_in_world_coord=False)
 
         # convert depth to world coordinates (meters)
-<<<<<<< HEAD
-        depth = self.test_dataset.scene.w2cTransformation(pos=depth, only_scale=True, copy=False)
-        depth_gt = self.test_dataset.scene.w2cTransformation(pos=depth_gt, only_scale=True, copy=False)
-=======
         depth = self.test_dataset.scene.c2wTransformation(pos=depth, only_scale=True, copy=False)
         depth_gt = self.test_dataset.scene.c2wTransformation(pos=depth_gt, only_scale=True, copy=False)
->>>>>>> f743fcf1
 
         # calculate mean squared depth error
         depth_mse = np.mean((depth-depth_gt)**2)
