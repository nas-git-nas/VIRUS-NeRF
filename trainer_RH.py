import glob
import os
import time
import tqdm
import random
import warnings

import torch
import imageio
import numpy as np
import taichi as ti
from einops import rearrange
import torch.nn.functional as F
from abc import abstractmethod
import matplotlib.pyplot as plt

from gui import NGPGUI
from opt import get_opts
from datasets import dataset_dict
from datasets.ray_utils import get_rays

from modules.networks import NGP
from modules.distortion import distortion_loss
from modules.rendering import MAX_SAMPLES, render
from modules.utils import depth2img, save_deployment_model
from helpers.geometric_fcts import findNearestNeighbour

from torchmetrics import (
    PeakSignalNoiseRatio, StructuralSimilarityIndexMeasure
)

from trainer import Trainer

class TrainerRH(Trainer):
    def __init__(self, hparams_file) -> None:

        Trainer.__init__(self, hparams_file=hparams_file)

        # metric
        self.val_psnr = PeakSignalNoiseRatio(
            data_range=1
        ).to(self.args.device)
        self.val_ssim = StructuralSimilarityIndexMeasure(
            data_range=1
        ).to(self.args.device)

    def train(self):
        # training loop
        tic = time.time()
        for step in range(self.args.training.max_steps+1):
            self.model.train()

            i = torch.randint(0, len(self.train_dataset), (1,)).item()
            data = self.train_dataset[i]

            direction = data['direction']
            pose = data['pose']

            with torch.autocast(device_type='cuda', dtype=torch.float16):
                if step % self.args.occ_grid.update_interval == 0:
                    self.model.update_density_grid(
                        0.01 * MAX_SAMPLES / 3**0.5,
                        warmup=step < self.args.occ_grid.warmup_steps,
                    )
                # get rays and render image
                rays_o, rays_d = get_rays(direction, pose)
                results = render(
                    self.model, 
                    rays_o, 
                    rays_d,
                    exp_step_factor=self.args.exp_step_factor,
                )

                # calculate loss
                loss, color_loss, depth_loss = self.lossFunc(results=results, data=data)
                if self.args.training.distortion_loss_w > 0:
                    loss += self.args.training.distortion_loss_w * distortion_loss(results).mean()

            # backpropagate and update weights
            self.optimizer.zero_grad()
            self.grad_scaler.scale(loss).backward()
            self.grad_scaler.step(self.optimizer)
            self.grad_scaler.update()
            self.scheduler.step()

            if step % 100 == 0:
                self.__printStats(results=results, data=data, step=step, loss=loss, color_loss=color_loss, depth_loss=depth_loss, tic=tic)

        self.saveModel()

    def evaluate(self):
        # test loop
        progress_bar = tqdm.tqdm(total=len(self.test_dataset), desc=f'evaluating: ')
        with torch.no_grad():
            self.model.eval()
            w, h = self.test_dataset.img_wh
            directions = self.test_dataset.directions
            test_psnrs = []
            test_ssims = []
            for test_step in range(4): #range(len(test_dataset)): NS changed
                progress_bar.update()
                test_data = self.test_dataset[test_step]

                rgb_gt = test_data['rgb']
                poses = test_data['pose']

                with torch.autocast(device_type='cuda', dtype=torch.float16):
                    # get rays
                    rays_o, rays_d = get_rays(directions, poses)
                    # render image
                    results = render(
                        self.model, 
                        rays_o, 
                        rays_d,
                        test_time=True,
                        exp_step_factor=self.args.exp_step_factor,
                    )


                # TODO: get rid of this
                rgb_pred = rearrange(results['rgb'], '(h w) c -> 1 c h w', h=h)
                rgb_gt = rearrange(rgb_gt, '(h w) c -> 1 c h w', h=h)
                # get psnr
                self.val_psnr(rgb_pred, rgb_gt)
                test_psnrs.append(self.val_psnr.compute())
                self.val_psnr.reset()
                # get ssim
                self.val_ssim(rgb_pred, rgb_gt)
                test_ssims.append(self.val_ssim.compute())
                self.val_ssim.reset()

                # save test image to disk
                if test_step == 0 or test_step == 10 or test_step == 100:
                    print(f"Saving test image {test_step} to disk")
                    test_idx = test_data['img_idxs']
                    # TODO: get rid of this
                    rgb_pred = rearrange(
                        results['rgb'].cpu().numpy(),
                        '(h w) c -> h w c',
                        h=h
                    )
                    rgb_pred = (rgb_pred * 255).astype(np.uint8)
                    depth = depth2img(
                        rearrange(results['depth'].cpu().numpy(), '(h w) -> h w', h=h))
                    imageio.imsave(
                        os.path.join(
                            self.args.save_dir, 
                            f'rgb_{test_idx:03d}_'+str(test_step)+'.png'
                            ),
                        rgb_pred
                    )
                    imageio.imsave(
                        os.path.join(
                            self.args.save_dir, 
                            f'depth_{test_idx:03d}.png'
                        ),
                        depth
                    )

            progress_bar.close()
            test_psnr_avg = sum(test_psnrs) / len(test_psnrs)
            test_ssim_avg = sum(test_ssims) / len(test_ssims)
            with torch.no_grad():
                error, _, _, _, _, _ = self.evaluateDepth()
            print(f"evaluation: psnr_avg={test_psnr_avg} | ssim_avg={test_ssim_avg} | depth_mae={error['depth_mae']} | depth_mare={error['depth_mare']}")

    def evaluateSlice(self, res, height_w, tolerance_w):
        """
        Evaluate slice density.
        Args:
            res: number of samples in each dimension; int
            height_w: height of slice in world coordinates (meters); float
            tolerance_w: tolerance in world coordinates (meters); float
        Returns:
            density: density map of slice; array of shape (res,res)
        """
        # convert distances from meters to cube coordinates
        height_c = self.train_dataset.scene.w2cTransformation(pos=np.array([[0.0, 0.0, height_w]]), copy=True)[0,2]
        tolerance_c = self.train_dataset.scene.w2cTransformation(pos=tolerance_w, only_scale=True, copy=True)

        slice_pts = torch.linspace(self.test_dataset.scene.w2c_params["cube_min"], self.test_dataset.scene.w2c_params["cube_max"], res) # (slice_res,)
        m1, m2 = torch.meshgrid(slice_pts, slice_pts) # (slice_res,slice_res), (slice_res,slice_res)
        slice_pts = torch.stack((m1.reshape(-1), m2.reshape(-1)), dim=1) # (slice_res*slice_res, 2)


        # estimate density of slice
        density = []
        for h in np.linspace(height_c-tolerance_c, height_c+tolerance_c, 10):         
            x = torch.cat((slice_pts, h*torch.ones(res*res,1)), dim=1) # (slice_res*slice_res, 3)
            sigmas = self.model.density(x) # (slice_res*slice_res,3)
            sigmas = sigmas.reshape(res, res).cpu().detach().numpy() # (slice_res,slice_res)
            density.append(sigmas)
        density = np.array(density).mean(axis=0)

        return density

    def __printStats(self, results, data, step, loss, color_loss, depth_loss, tic):
        """
        Print statistics about the current training step.
        Args:
            results: dict of rendered images
                'opacity': sum(transmittance*alpha); array of shape: (N,)
                'depth': sum(transmittance*alpha*t__i); array of shape: (N,)
                'rgb': sum(transmittance*alpha*rgb_i); array of shape: (N, 3)
                'total_samples': total samples for all rays; int
                where   transmittance = exp( -sum(sigma_i * delta_i) )
                        alpha = 1 - exp(-sigma_i * delta_i)
                        delta_i = t_i+1 - t_i
            data: dict of ground truth images
                'img_idxs': image indices; array of shape (N,) or (1,) if same image
                'pix_idxs': pixel indices; array of shape (N,)
                'pose': poses; array of shape (N, 3, 4)
                'direction': directions; array of shape (N, 3)
                'rgb': pixel colours; array of shape (N, 3)
                'depth': pixel depths; array of shape (N,)
            step: current training step; int
            loss: loss value; float
            color_loss: color loss value; float
            depth_loss: depth loss value; float
            tic: training starting time; time.time()
        """
        # calculate peak-signal-to-noise ratio
        with torch.no_grad():
            mse = F.mse_loss(results['rgb'], data['rgb'])
            psnr = -10.0 * torch.log(mse) / np.log(10.0)
            error, _, _, _, _, _ = self.evaluateDepth()

        # print statistics
        print(
            f"time={(time.time()-tic):.2f}s | "
            f"step={step} | "
            f"psnr={psnr:.2f} | "
            f"loss={loss:.4f} | "
            f"color_loss={color_loss:.4f} | "
            f"depth_loss={depth_loss:.4f} | "
            # number of rays
            f"rays={len(data['rgb'])} | "
            # ray marching samples per ray (occupied space on the ray)
            f"rm_s={results['rm_samples'] / len(data['rgb']):.1f} | "
            # volume rendering samples per ray 
            # (stops marching when transmittance drops below 1e-4)
            f"vr_s={results['vr_samples'] / len(data['rgb']):.1f} | "
            f"lr={(self.optimizer.param_groups[0]['lr']):.5f} | "
            f"depth_mae={error['depth_mae']:.3f} | "
            f"depth_mare={error['depth_mare']:.3f} | "
        )

    def evaluateDepth(self, res:int=256, res_angular=256, np_test_pts=None, height_tolerance:float=0.1):
        """
        Evaluate depth error.
        Args:
            res: map_gt size; int
            res_angular: number of angular samples (M); int
        Returns:
            depth_mse: mean squared depth error; float
            depth_w: predicted depth in world coordinates (meters); array of shape (N*M,)
            depth_w_gt: ground truth depth in world coordinates (meters); array of shape (N*M,)
        """
        # get indices of one particular sensor
        sensor_img_idxs = self.test_dataset.getIdxFromSensorName(df=self.test_dataset.df, sensor_name="RGBD_1")

        # keep only a certain number of points
        if np_test_pts is not None:
            test_pts_idxs = np.linspace(0, len(sensor_img_idxs)-1, np_test_pts, dtype=int)
            sensor_img_idxs = sensor_img_idxs[test_pts_idxs]

        sensor_img_idxs = torch.tensor(sensor_img_idxs, dtype=torch.long, device=self.args.device)
        tolerance_c = self.test_dataset.scene.w2cTransformation(pos=height_tolerance, only_scale=True, copy=True)

        with torch.autocast(device_type='cuda', dtype=torch.float16):
            # get rays
            rays_o = self.test_dataset.poses[sensor_img_idxs, :3, 3].detach().clone() # (N, 3)
            rays_o = torch.repeat_interleave(rays_o, res_angular, dim=0) # (N*M, 3)

            rays_d = torch.linspace(-np.pi, np.pi-2*np.pi/res_angular, res_angular, 
                                    dtype=torch.float32, device=self.args.device) # (M,)
            rays_d = torch.stack((torch.cos(rays_d), torch.sin(rays_d), torch.zeros_like(rays_d)), axis=1) # (M, 3)
            rays_d = rays_d.repeat(len(sensor_img_idxs), 1) # (N*M, 3)

            depths = []
            for h in np.linspace(-tolerance_c, tolerance_c, 10):
                # get rays
                tol = torch.tensor([0.0, 0.0, h], dtype=torch.float32, device=self.args.device)
                rays_o_h = rays_o + tol # (N*M, 3)

                # render image
                results = render(
                    self.model, 
                    rays_o_h, 
                    rays_d,
                    test_time=True,
                    exp_step_factor=self.args.exp_step_factor,
                )
                depths.append(results['depth'].detach().cpu().numpy())

        rays_o = rays_o.detach().cpu().numpy()
        rays_d = rays_d.detach().cpu().numpy()
        depth = np.array(depths).mean(axis=0) # (N*M,)

        # get ground truth depth
        scan_map_gt, depth_gt, scan_angles = self.test_dataset.scene.getSliceScan(res=res, rays_o=rays_o, rays_d=rays_d, rays_o_in_world_coord=False, height_tolerance=height_tolerance)

        # convert depth to world coordinates (meters)
        depth_w = self.test_dataset.scene.c2wTransformation(pos=depth, only_scale=True, copy=True)
        depth_w_gt = self.test_dataset.scene.c2wTransformation(pos=depth_gt, only_scale=True, copy=True)

        # calculate mean squared depth error
        depth_mae = np.nanmean(np.abs(depth_w - depth_w_gt))
        depth_mare = np.nanmean(np.abs((depth_w - depth_w_gt)/ depth_w_gt))
        error = {"depth_mae": depth_mae, "depth_mare": depth_mare}

        return error, depth_w, depth_w_gt, scan_map_gt, rays_o, scan_angles

    def lossFunc(self, results, data):
        """
        Loss function for training
        Args:
            results: dict of rendered images
                'opacity': sum(transmittance*alpha); array of shape: (N,)
                'depth': sum(transmittance*alpha*t_i); array of shape: (N,)
                'rgb': sum(transmittance*alpha*rgb_i); array of shape: (N, 3)
                'total_samples': total samples for all rays; int
                where   transmittance = exp( -sum(sigma_i * delta_i) )
                        alpha = 1 - exp(-sigma_i * delta_i)
                        delta_i = t_i+1 - t_i
            data: dict of ground truth images
                'img_idxs': image indices; array of shape (N,) or (1,) if same image
                'pix_idxs': pixel indices; array of shape (N,)
                'pose': poses; array of shape (N, 3, 4)
                'direction': directions; array of shape (N, 3)
                'rgb': pixel colours; array of shape (N, 3)
                'depth': pixel depths; array of shape (N,)
        Returns:
            total_loss: loss value; float
            colour_loss: colour loss value; float
            depth_loss: depth loss value; float
        """
        colour_loss = self.__colorLoss(results=results, data=data)
        depth_loss = self.__depthLoss(results=results, data=data)
        
        total_loss = colour_loss + self.args.training.depth_loss_w * depth_loss
        return total_loss, colour_loss, depth_loss


    def __colorLoss(self, results, data):
        """
        Loss function for training
        Args:
            results: dict of rendered images
            data: dict of ground truth images
        Returns:
            colour_loss: colour loss value; float
        """
        return F.mse_loss(results['rgb'], data['rgb'])
    
    def __depthLoss(self, results, data):
        """
        Loss function for training
        Args:
            results: dict of rendered images
            data: dict of ground truth images
        Returns:
            depth_loss: depth loss value; float
        """
        # val_idxs = ~torch.isnan(data['depth'])
        # depth_loss = self.args.training.depth_loss_w * F.mse_loss(results['depth'][val_idxs], data['depth'][val_idxs])
        # if torch.all(torch.isnan(depth_loss)):
        #     print("WARNING: trainer:lossFunc: depth_loss is nan, set to 0.")
        #     depth_loss = 0

        if self.args.rh.sensor_model == 'USS':
            uss_mask = ~torch.isnan(data['depth'])
<<<<<<< HEAD
            too_close = results['depth'] < data['depth']
            if torch.any(too_close & uss_mask):
                depth_loss = F.mse_loss(results['depth'][too_close & uss_mask], data['depth'][too_close & uss_mask])
            else:
                # depth_loss = (torch.min(results['depth']) - data['depth'][uss_mask][0])**2

                # conv_mask_size = 3
                # conv_mask = torch.ones(1,1,conv_mask_size,conv_mask_size).to(self.args.device)
                # W, H = self.train_dataset.img_wh
                # depth_results = torch.zeros(H*W).to(self.args.device) # (H*W)
                # depth_results[data['pix_idxs']] = results['depth']
                # depth_conv = F.conv2d(depth_results.reshape(H, W), weight=conv_mask, padding='same').reshape(H, W) # (H, W)
                # depth_conv = depth_conv.reshape(H*W)[data['pix_idxs']] # (N,)

                depths_w = torch.exp( -(results['depth'][uss_mask] - torch.min(results['depth'][uss_mask]))/0.1 )
                depth_loss = torch.sum(depths_w * torch.abs(results['depth'][uss_mask] - data['depth'][uss_mask]))



=======
            # too_close = results['depth'] < data['depth']
            # if torch.any(too_close & uss_mask):
            #     depth_loss = F.mse_loss(results['depth'][too_close & uss_mask], data['depth'][too_close & uss_mask])
            # else:
            #     # depth_loss = (torch.min(results['depth']) - data['depth'][uss_mask][0])**2

            #     # conv_mask_size = 3
            #     # conv_mask = torch.ones(1,1,conv_mask_size,conv_mask_size).to(self.args.device)
            #     # W, H = self.train_dataset.img_wh
            #     # depth_results = torch.zeros(H*W).to(self.args.device) # (H*W)
            #     # depth_results[data['pix_idxs']] = results['depth']
            #     # depth_conv = F.conv2d(depth_results.reshape(H, W), weight=conv_mask, padding='same').reshape(H, W) # (H, W)
            #     # depth_conv = depth_conv.reshape(H*W)[data['pix_idxs']] # (N,)

            #     depths_w = torch.exp( -(results['depth'][uss_mask] - torch.min(results['depth'][uss_mask]))/0.1 )
            #     depths_w = depths_w / torch.sum(depths_w)
            #     depth_loss = torch.sum(depths_w * torch.abs(results['depth'][uss_mask] - data['depth'][uss_mask]))
            # return depth_loss

            threshold = 0.5
            depth_error = torch.abs(results['depth'] - data['depth'])
            depth_mask = depth_error < 2*threshold
            return torch.mean( 0.5 * (1 - torch.cos(np.pi * depth_error[uss_mask & depth_mask] / threshold)) )
>>>>>>> 8de6d6fc

        if self.args.rh.sensor_model == 'ToF':
            val_idxs = ~torch.isnan(data['depth'])
            return F.mse_loss(results['depth'][val_idxs], data['depth'][val_idxs])
        
        return 0.0

def test_trainer():
    trainer = TrainerRH(hparams_file="rh_gpu.json")
    trainer.train()
    trainer.evaluate()

if __name__ == '__main__':
    test_trainer()<|MERGE_RESOLUTION|>--- conflicted
+++ resolved
@@ -370,27 +370,6 @@
 
         if self.args.rh.sensor_model == 'USS':
             uss_mask = ~torch.isnan(data['depth'])
-<<<<<<< HEAD
-            too_close = results['depth'] < data['depth']
-            if torch.any(too_close & uss_mask):
-                depth_loss = F.mse_loss(results['depth'][too_close & uss_mask], data['depth'][too_close & uss_mask])
-            else:
-                # depth_loss = (torch.min(results['depth']) - data['depth'][uss_mask][0])**2
-
-                # conv_mask_size = 3
-                # conv_mask = torch.ones(1,1,conv_mask_size,conv_mask_size).to(self.args.device)
-                # W, H = self.train_dataset.img_wh
-                # depth_results = torch.zeros(H*W).to(self.args.device) # (H*W)
-                # depth_results[data['pix_idxs']] = results['depth']
-                # depth_conv = F.conv2d(depth_results.reshape(H, W), weight=conv_mask, padding='same').reshape(H, W) # (H, W)
-                # depth_conv = depth_conv.reshape(H*W)[data['pix_idxs']] # (N,)
-
-                depths_w = torch.exp( -(results['depth'][uss_mask] - torch.min(results['depth'][uss_mask]))/0.1 )
-                depth_loss = torch.sum(depths_w * torch.abs(results['depth'][uss_mask] - data['depth'][uss_mask]))
-
-
-
-=======
             # too_close = results['depth'] < data['depth']
             # if torch.any(too_close & uss_mask):
             #     depth_loss = F.mse_loss(results['depth'][too_close & uss_mask], data['depth'][too_close & uss_mask])
@@ -414,7 +393,6 @@
             depth_error = torch.abs(results['depth'] - data['depth'])
             depth_mask = depth_error < 2*threshold
             return torch.mean( 0.5 * (1 - torch.cos(np.pi * depth_error[uss_mask & depth_mask] / threshold)) )
->>>>>>> 8de6d6fc
 
         if self.args.rh.sensor_model == 'ToF':
             val_idxs = ~torch.isnan(data['depth'])
