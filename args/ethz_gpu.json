--- conflicted
+++ resolved
@@ -22,17 +22,12 @@
     {
         "distortion_loss_w": 0.0,
         "batch_size": 4096,
-<<<<<<< HEAD
-        "sampling_strategy": {"imgs": "all", "rays": "random"},
-        "sensors": ["USS", "ToF"],
-=======
         "sampling_strategy": 
         {
             "imgs": "all", 
             "pixs": {"closest":0.05, "valid_uss":0.4, "valid_tof":0.4}
         },
         "sensors": ["RGBD"],
->>>>>>> f6702974
         "max_steps": 700,
         "lr": 1e-2,
         "depth_loss_w": 1.0,
