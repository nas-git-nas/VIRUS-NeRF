import glob
import os
import time
import tqdm
import random
import warnings

import torch
import imageio
import numpy as np
import taichi as ti
from einops import rearrange
import torch.nn.functional as F

from gui import NGPGUI
from opt import get_opts
from datasets import dataset_dict
from datasets.ray_utils import get_rays

from modules.networks import NGP
from modules.distortion import distortion_loss
from modules.rendering import MAX_SAMPLES, render
from modules.utils import depth2img, save_deployment_model

from torchmetrics import (
    PeakSignalNoiseRatio, StructuralSimilarityIndexMeasure
)

warnings.filterwarnings("ignore")

def taichi_init(args):
    taichi_init_args = {"arch": ti.cuda,}
    if args.half_opt:
        taichi_init_args["half2_vectorization"] = True

    ti.init(**taichi_init_args)


def main():
    device = torch.device("cuda" if torch.cuda.is_available() else "cpu")

    # set seed
    seed = 23
    random.seed(seed)
    np.random.seed(seed)
    torch.manual_seed(seed)

    hparams = get_opts()
    taichi_init(hparams)

    val_dir = 'results/'

    # rendering configuration
    exp_step_factor = 1 / 256 if hparams.scale > 0.5 else 0.

    # occupancy grid update configuration
    warmup_steps = 256
    update_interval = 16

    # datasets
<<<<<<< HEAD
    root_dir ='../RobotAtHome2/data'
=======
    root_dir = '/media/scratch1/schmin/data/robot_at_home'
>>>>>>> c2a7aa6c
    dataset = dataset_dict["robot_at_home"]
    train_dataset = dataset(
        root_dir=root_dir,
        split="train",
        downsample=hparams.downsample,
    ).to(device)
    train_dataset.batch_size = hparams.batch_size
    train_dataset.ray_sampling_strategy = hparams.ray_sampling_strategy

    test_dataset = dataset(
        root_dir=root_dir,
        split='test',
        downsample=hparams.downsample,
    ).to(device)
    # TODO: add test set rendering code


    # metric
    val_psnr = PeakSignalNoiseRatio(
        data_range=1
    ).to(device)
    val_ssim = StructuralSimilarityIndexMeasure(
        data_range=1
    ).to(device)

    if hparams.deployment:
        model_config = {
            'scale': hparams.scale,
            'pos_encoder_type': 'hash',
            'levels': 4,
            'feature_per_level': 4,
            'base_res': 32,
            'max_res': 128,
            'log2_T': 21,
            'xyz_net_width': 16,
            'rgb_net_width': 16,
            'rgb_net_depth': 1,
        }
    else:
        model_config = {
            'scale': hparams.scale,
            'pos_encoder_type': hparams.encoder_type,
            'max_res': 1024 if hparams.scale == 0.5 else 4096,
            'half_opt': hparams.half_opt,
        }

    # model
    model = NGP(**model_config).to(device)

    # load checkpoint if ckpt path is provided
    if hparams.ckpt_path:
        state_dict = torch.load(hparams.ckpt_path)
        model.load_state_dict(state_dict)
        print("Load checkpoint from %s" % hparams.ckpt_path)

    model.mark_invisible_cells(
        train_dataset.K,
        train_dataset.poses, 
        train_dataset.img_wh,
    )

    # use large scaler, the default scaler is 2**16 
    # TODO: investigate why the gradient is small
    if hparams.half_opt:
        scaler = 2**16
    else:
        scaler = 2**19
    grad_scaler = torch.cuda.amp.GradScaler(scaler)
    # optimizer
    try:
        import apex
        optimizer = apex.optimizers.FusedAdam(
            model.parameters(), 
            lr=hparams.lr, 
            eps=1e-15,
        )
    except ImportError:
        print("Failed to import apex FusedAdam, use torch Adam instead.")
        optimizer = torch.optim.Adam(
            model.parameters(), 
            hparams.lr, 
            eps=1e-15,
        )

    # scheduler
    scheduler = torch.optim.lr_scheduler.CosineAnnealingLR(
        optimizer,
        hparams.max_steps,
        hparams.lr/30
    )


    # training loop
    tic = time.time()
    for step in range(2000+1):
        model.train()

        i = torch.randint(0, len(train_dataset), (1,)).item()
        data = train_dataset[i]

        direction = data['direction']
        pose = data['pose']

        with torch.autocast(device_type='cuda', dtype=torch.float16):
            if step % update_interval == 0:
                model.update_density_grid(
                    0.01 * MAX_SAMPLES / 3**0.5,
                    warmup=step < warmup_steps,
                )
            # get rays
            rays_o, rays_d = get_rays(direction, pose)
            # render image
            results = render(
                model, 
                rays_o, 
                rays_d,
                exp_step_factor=exp_step_factor,
            )

            loss = F.mse_loss(results['rgb'], data['rgb'])
            if hparams.distortion_loss_w > 0:
                loss += hparams.distortion_loss_w * distortion_loss(results).mean()

        optimizer.zero_grad()
        grad_scaler.scale(loss).backward()
        grad_scaler.step(optimizer)
        grad_scaler.update()
        scheduler.step()

        if step % 100 == 0:
            elapsed_time = time.time() - tic
            with torch.no_grad():
                mse = F.mse_loss(results['rgb'], data['rgb'])
                psnr = -10.0 * torch.log(mse) / np.log(10.0)
            print(
                f"elapsed_time={elapsed_time:.2f}s | "
                f"step={step} | psnr={psnr:.2f} | "
                f"loss={loss:.6f} | "
                # number of rays
                f"rays={len(data['rgb'])} | "
                # ray marching samples per ray (occupied space on the ray)
                f"rm_s={results['rm_samples'] / len(data['rgb']):.1f} | "
                # volume rendering samples per ray 
                # (stops marching when transmittance drops below 1e-4)
                f"vr_s={results['vr_samples'] / len(data['rgb']):.1f} | "
            )

    if hparams.deployment:
        save_deployment_model(
            model=model, 
            dataset=train_dataset, 
            save_dir=hparams.deployment_model_path,
        )

    # check if val_dir exists, otherwise create it
    if not os.path.exists(val_dir):
        os.makedirs(val_dir)
    # save model
    torch.save(
        model.state_dict(),
        os.path.join(val_dir, 'model.pth'),
    )
    # test loop
    progress_bar = tqdm.tqdm(total=len(test_dataset), desc=f'evaluating: ')
    with torch.no_grad():
        model.eval()
        w, h = test_dataset.img_wh
        directions = test_dataset.directions
        test_psnrs = []
        test_ssims = []
        for test_step in range(4): #range(len(test_dataset)): NS changed
            progress_bar.update()
            test_data = test_dataset[test_step]

            rgb_gt = test_data['rgb']
            poses = test_data['pose']

            with torch.autocast(device_type='cuda', dtype=torch.float16):
                # get rays
                rays_o, rays_d = get_rays(directions, poses)
                # render image
                results = render(
                    model, 
                    rays_o, 
                    rays_d,
                    test_time=True,
                    exp_step_factor=exp_step_factor,
                )
            # TODO: get rid of this
            rgb_pred = rearrange(results['rgb'], '(h w) c -> 1 c h w', h=h)
            rgb_gt = rearrange(rgb_gt, '(h w) c -> 1 c h w', h=h)
            # get psnr
            val_psnr(rgb_pred, rgb_gt)
            test_psnrs.append(val_psnr.compute())
            val_psnr.reset()
            # get ssim
            val_ssim(rgb_pred, rgb_gt)
            test_ssims.append(val_ssim.compute())
            val_ssim.reset()

            # save test image to disk
            if test_step == 0 or test_step == 10 or test_step == 100:
                test_idx = test_data['img_idxs']
                # TODO: get rid of this
                rgb_pred = rearrange(
                    results['rgb'].cpu().numpy(),
                    '(h w) c -> h w c',
                    h=h
                )
                rgb_pred = (rgb_pred * 255).astype(np.uint8)
                depth = depth2img(
                    rearrange(results['depth'].cpu().numpy(), '(h w) -> h w', h=h))
                imageio.imsave(
                    os.path.join(
                        val_dir, 
                        f'rgb_{test_idx:03d}.png'
                        ),
                    rgb_pred
                )
                imageio.imsave(
                    os.path.join(
                        val_dir, 
                        f'depth_{test_idx:03d}.png'
                    ),
                    depth
                )

        progress_bar.close()
        test_psnr_avg = sum(test_psnrs) / len(test_psnrs)
        test_ssim_avg = sum(test_ssims) / len(test_ssims)
        print(f"evaluation: psnr_avg={test_psnr_avg} | ssim_avg={test_ssim_avg}")


    if hparams.gui:
        ti.reset()
        hparams.ckpt_path = os.path.join(val_dir, 'model.pth')
        taichi_init(hparams)
        dataset = dataset_dict[hparams.dataset_name](
            root_dir=hparams.root_dir,
            downsample=hparams.downsample,
            read_meta=True,
        )
        NGPGUI(
            hparams, 
            model_config, 
            dataset.K, 
            dataset.img_wh, 
            dataset.poses
        ).render()

if __name__ == '__main__':
    main()<|MERGE_RESOLUTION|>--- conflicted
+++ resolved
@@ -58,14 +58,10 @@
     update_interval = 16
 
     # datasets
-<<<<<<< HEAD
-    root_dir ='../RobotAtHome2/data'
-=======
-    root_dir = '/media/scratch1/schmin/data/robot_at_home'
->>>>>>> c2a7aa6c
+    root_dir = '../RobotAtHome2/data' #'/media/scratch1/schmin/data/robot_at_home'
     dataset = dataset_dict["robot_at_home"]
     train_dataset = dataset(
-        root_dir=root_dir,
+        root_dir='../RobotAtHome2/data',
         split="train",
         downsample=hparams.downsample,
     ).to(device)
@@ -73,7 +69,7 @@
     train_dataset.ray_sampling_strategy = hparams.ray_sampling_strategy
 
     test_dataset = dataset(
-        root_dir=root_dir,
+        root_dir='../RobotAtHome2/data',
         split='test',
         downsample=hparams.downsample,
     ).to(device)
