--- conflicted
+++ resolved
@@ -11,15 +11,6 @@
     # run_pso_path = os.path.join(cwd, "test_scripts/optimization", "test_run_pso.py")
 
     while True:
-<<<<<<< HEAD
-        try:
-            print("running pso")
-            exit_code = subprocess.call(["python3", run_pso_path])
-        except:
-            exit_code = 1
-
-        print("exit code:", exit_code)
-=======
         print("running pso")
         exit_code = subprocess.call(["python3", run_pso_path])
         print("exit code:", exit_code)
@@ -27,7 +18,6 @@
         # print("exit code:", exit_code)
         # if exit_code != 0:
         #     break
->>>>>>> c54f0ed1
 
 if __name__ == "__main__":
     main()