--- conflicted
+++ resolved
@@ -46,11 +46,7 @@
         self.M = 32 # number of samples for ray measurement
 
         
-<<<<<<< HEAD
-        self.decay_warmup = 7
-=======
         self.decay_warmup = 10
->>>>>>> c293e855
         self.false_detection_prob_every_m = 0.3 # probability of false detection every meter
         max_sensor_range = 25.0 # in meters
         self.std_min = 0.1 # minimum standard deviation of sensor model
