--- conflicted
+++ resolved
@@ -22,15 +22,9 @@
         self.I = 32 # number of samples for integral
         self.M = 32 # number of samples for ray measurement
 
-<<<<<<< HEAD
-        max_sensor_range = 5.0 # in meters
-        self.std_min = 0.1 # minimum standard deviation of sensor model
-        self.std_every_m = 0.5 # standard deviation added every m
-=======
         max_sensor_range = 25.0 # in meters
         self.std_min = 0.1 # minimum standard deviation of sensor model
         self.std_every_m = 1.0 # standard deviation added every m
->>>>>>> 5df79c14
         self.attenuation_min = 1.0 # minimum attenuation of sensor model
         self.attenuation_every_m = 1 / max_sensor_range # attenuation added every m
 
