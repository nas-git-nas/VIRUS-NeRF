import os
import time
import sys
import warnings
import torch
import imageio
import numpy as np
import pandas as pd
from einops import rearrange
import torch.nn.functional as F


from args.args import Args
from datasets.ray_utils import get_rays
from datasets.dataset_base import DatasetBase
from modules.rendering import MAX_SAMPLES, render
from modules.utils import depth2img
from helpers.geometric_fcts import createScanRays
from training.metrics_rh import MetricsRH
from training.trainer_plot import TrainerPlot
from training.loss import Loss
from ETHZ_experiments.catkin_ws.src.sensors.src.pcl_tools.pcl_loader import PCLLoader
from ETHZ_experiments.catkin_ws.src.sensors.src.pcl_tools.pcl_transformer import PCLTransformer


warnings.filterwarnings("ignore")


class Trainer(TrainerPlot):
    def __init__(
        self, 
        hparams_file=None,
        args:Args=None,
        train_dataset:DatasetBase=None,
        test_dataset:DatasetBase=None,
    ) -> None:
        print(f"\n----- START INITIALIZING -----")

        TrainerPlot.__init__(
            self,
            args=args,
            hparams_file=hparams_file,
            train_dataset=train_dataset,
            test_dataset=test_dataset,
        )
        
        self.rng = np.random.default_rng(seed=self.args.seed)

        scaler = 2**19 # TODO: investigate why the gradient is small
        self.grad_scaler = torch.cuda.amp.GradScaler(scaler)

        # optimizer
        self.optimizer = torch.optim.Adam(
            self.model.parameters(), 
            self.args.training.lr, 
            eps=1e-15,
        )

        # loss function
        self.loss = Loss(
            args=self.args,
            scene=self.train_dataset.scene,
            sensors_dict=self.train_dataset.sensors_dict,
        )

        # metrics
        self.metrics = MetricsRH(
            args=self.args,
            scene=self.train_dataset.scene,
            img_wh=self.train_dataset.img_wh,
        )

        # initialize logs
        self.logs = {
            'time': [],
            'step': [],
            'loss': [],
            'color_loss': [],
            'depth_loss': [],
            'rgbd_loss': [],
            'ToF_loss': [],
            'USS_loss': [],
            'psnr': [],
            'mnn': [],
        }

    def train(
        self,
    ):
        """
        Training loop.
        """
        print(f"\n----- START TRAINING -----")
        train_tic = time.time()
        for step in range(self.args.training.max_steps):
            self.model.train()

            data = self.train_dataset(
                batch_size=self.args.training.batch_size,
                sampling_strategy=self.args.training.sampling_strategy,
                elapse_time=time.time()-train_tic,
            )
            
            with torch.autocast(device_type='cuda', dtype=torch.float16):
                
                if step % self.grid_update_interval == 0:

                    if self.args.model.grid_type == 'ngp':
                        self.model.updateNeRFGrid(
                            density_threshold=0.01 * MAX_SAMPLES / 3**0.5,
                            warmup=step < self.args.ngp_grid.warmup_steps,
                        )
                    elif self.args.model.grid_type == 'occ':
                        self.model.updateOccGrid(
                            density_threshold= 0.5,
                            elapse_time=time.time()-train_tic,
                        )
                    else:
                        self.args.logger.error(f"grid_type {self.args.occ_grid.grid_type} not implemented")
                    

                # render image
                results = render(
                    self.model, 
                    data['rays_o'], 
                    data['rays_d'],
                    exp_step_factor=self.args.exp_step_factor,
                )

                # calculate loss
                loss, loss_dict = self.loss(
                    results=results,
                    data=data,
                    return_loss_dict=True, # TODO: optimize
                )

            # backpropagate and update weights
            self.optimizer.zero_grad()
            self.grad_scaler.scale(loss).backward()
            self.grad_scaler.step(self.optimizer)
            self.grad_scaler.update()
            # self.scheduler.step()

            # evaluation
            eval_tic = time.time()
            self._evaluateStep(
                results=results, 
                data=data, 
                step=step, 
                loss_dict=loss_dict,
                tic=train_tic
            )
            self._plotOccGrid(
                step=step,
            )
            eval_toc = time.time()
            train_tic += eval_toc - eval_tic # subtract evaluation time from training time

            if (time.time()-train_tic) > self.args.training.max_time:
                break

        print(f"\n----- FINISHED TRAINING -----")
        if self.args.training.max_steps > 0:
            print(f"{time.time()-train_tic:.2f}s, iter: {step+1}") 
        self._saveModel()

    def evaluate(
        self,
    ):
        """
        Evaluate NeRF on test set.
        Returns:
            metrics_dict: dict of metrics; dict
        """
        print(f"\n----- START EVALUATING -----")
        self.model.eval()

        # get indices of all test points and of one particular sensor
        img_idxs = np.arange(len(self.test_dataset))
        img_idxs_sensor = self.test_dataset.getIdxFromSensorName( # TODO: add parameter or evaluation positions
            sensor_name="RGBD_1" if self.args.dataset.name == "RH2" else "CAM1",
        )

        # keep only a certain number of points
        if self.args.eval.num_color_pts != "all":
            idxs_temp = np.random.randint(0, len(img_idxs), self.args.eval.num_color_pts)
            # idxs_temp = np.linspace(0, len(img_idxs)-1, self.args.eval.num_color_pts, dtype=int)
            img_idxs = img_idxs[idxs_temp]

        if self.args.eval.num_depth_pts != "all":
            idxs_temp = np.linspace(0, len(img_idxs_sensor)-1, self.args.eval.num_depth_pts, dtype=int)
            img_idxs_sensor = img_idxs_sensor[idxs_temp]

        # evaluate color and depth
        color_dict = self._evaluateColor(img_idxs=img_idxs)
        metrics_dict, data_w = self._evaluateDepth(
            img_idxs=img_idxs_sensor,
            sensor_names=self.args.eval.sensors,
        )

        # create plots
        self._plotMetrics(
            metrics_dict=metrics_dict,
        )
        self._plotMaps(
            data_dict=data_w, 
            metrics_dict=metrics_dict,
            num_points=img_idxs_sensor.shape[0],
        )
        metrics_dict = self._plotLosses(
            logs=self.logs,
            metrics_dict=metrics_dict,
        )

        # print and save metrics
        metrics_dict = self._printAndSaveMetrics(
            metrics_dict=metrics_dict,
            color_dict=color_dict,
        )

        # create and save pointclouds
        self._createPointcloudNeRF()
        
        return metrics_dict

    @torch.no_grad()
    def _evaluateStep(
        self, 
        results:dict, 
        data:dict, 
        step:int, 
        loss_dict:dict,
        tic:time.time,
    ):
        """
        Print statistics about the current training step.
        Args:
            results: dict of rendered images
                'opacity': sum(transmittance*alpha); array of shape: (N,)
                'depth': sum(transmittance*alpha*t__i); array of shape: (N,)
                'rgb': sum(transmittance*alpha*rgb_i); array of shape: (N, 3)
                'total_samples': total samples for all rays; int
                where   transmittance = exp( -sum(sigma_i * delta_i) )
                        alpha = 1 - exp(-sigma_i * delta_i)
                        delta_i = t_i+1 - t_i
            data: dict of ground truth images
                'img_idxs': image indices; array of shape (N,) or (1,) if same image
                'pix_idxs': pixel indices; array of shape (N,)
                'pose': poses; array of shape (N, 3, 4)
                'direction': directions; array of shape (N, 3)
                'rgb': pixel colours; array of shape (N, 3)
                'depth': pixel depths; array of shape (N,)
            step: current training step; int
            loss_dict: dict of sub-losses
            tic: training starting time; time.time()
        """
        # log parameters
        self.logs['time'].append(time.time()-tic)
        self.logs['step'].append(step+1)
        self.logs['loss'].append(loss_dict['total'])
        self.logs['color_loss'].append(loss_dict['color'])
        self.logs['depth_loss'].append(loss_dict['depth'])
        if "rgbd" in loss_dict:
            self.logs['rgbd_loss'].append(loss_dict['rgbd'])
        if "ToF" in loss_dict:
            self.logs['ToF_loss'].append(loss_dict['ToF'])
        if "USS" in loss_dict:
            self.logs['USS_loss'].append(loss_dict['USS'])
            # self.logs['USS_close_loss'].append(loss_dict['USS_close'])
            # self.logs['USS_min_loss'].append(loss_dict['USS_min'])
        self.logs['psnr'].append(np.nan)
        self.logs['mnn'].append(np.nan)

        # make intermediate evaluation
        if step % self.args.eval.eval_every_n_steps == 0:
            # evaluate depth of one random image
            valid_img_idxs = self.test_dataset.sampler.getValidImgIdxs(
                elapse_time=time.time()-tic,
            )
            rand_ints = torch.randint(0, len(valid_img_idxs), (self.args.eval.num_depth_pts_per_step,), device=self.args.device)
            img_idxs = valid_img_idxs[rand_ints]
            depth_metrics, _ = self._evaluateDepth(
                img_idxs=img_idxs,
                sensor_names=["GT", "NeRF"],
            )

            # calculate peak-signal-to-noise ratio
            mse = F.mse_loss(results['rgb'], data['rgb'])
            psnr = -10.0 * torch.log(mse) / np.log(10.0)

            self.logs['psnr'][-1] = psnr.item()
            self.logs['mnn'][-1] = depth_metrics['NeRF']['nn_mean']['zone3']
            print(
                f"time={(time.time()-tic):.2f}s | "
                f"step={step} | "
                f"lr={(self.optimizer.param_groups[0]['lr']):.5f} | "
                f"loss={loss_dict['total']:.4f} | "
                f"color_loss={loss_dict['color']:.4f} | "
                f"depth_loss={loss_dict['depth']:.4f} | "
                f"psnr={psnr:.2f} | "
                f"depth_mnn={(depth_metrics['NeRF']['nn_mean']['zone3']):.3f} | "
            )  

    @torch.no_grad()
    def _evaluateColor(
        self,
        img_idxs:np.array,
    ):
        """
        Evaluate color error.
        Args:
            img_idxs: image indices; array of int (N,)
        Returns:
            metrics_dict: dict of metrics
        """
        W, H = self.test_dataset.img_wh
        N = img_idxs.shape[0]

        if N == 0:
            return {
                'psnr': -1.0,
                'ssim': -1.0,
            }

        # repeat image indices and pixel indices
        img_idxs = img_idxs.repeat(W*H) # (N*W*H,)
        pix_idxs = np.tile(np.arange(W*H), N) # (N*W*H,)

        data = self.test_dataset(
            img_idxs=torch.tensor(img_idxs, device=self.args.device),
            pix_idxs=torch.tensor(pix_idxs, device=self.args.device),
            elapse_time=1e12, # very large number -> use all data for evaluation
        )
        rays_o = data['rays_o']
        rays_d = data['rays_d']
        rgb_gt = data['rgb']

        # render rays to get color
        rgb = torch.empty(0, 3).to(self.args.device)
        depth = torch.empty(0).to(self.args.device)
        for results in self._batchifyRender(
                rays_o=rays_o,
                rays_d=rays_d,
                test_time=True,
                batch_size=self.args.eval.batch_size,
            ):
            rgb = torch.cat((rgb, results['rgb']), dim=0)
            depth = torch.cat((depth, results['depth']), dim=0)

        # calculate metrics
        metrics_dict = self.metrics.evaluate(
            data={ 'rgb': rgb, 'rgb_gt': rgb_gt },
            eval_metrics=['psnr', 'ssim'],
            convert_to_world_coords=False,
            copy=True,
        )

        # save example image
        test_idx = 0 # TODO: customize
        print(f"Saving test image {test_idx} to disk")
        
        rgb_path = os.path.join(self.args.save_dir, f'rgb_{test_idx:03d}.png')
        rgb_img = rearrange(rgb[:H*W].cpu().numpy(),'(h w) c -> h w c', h=H) # TODO: optimize
        rgb_img = (rgb_img * 255).astype(np.uint8)
        imageio.imsave(rgb_path, rgb_img)

        depth_path = os.path.join(self.args.save_dir, f'depth_{test_idx:03d}.png')
        depth_img = rearrange(depth[:H*W].cpu().numpy(), '(h w) -> h w', h=H) # TODO: optimize
        depth_img = depth2img(depth_img)
        imageio.imsave(depth_path, depth_img)

        return metrics_dict
    
    @torch.no_grad()
    def _evaluateDepth(
        self,
        img_idxs:np.array,
        sensor_names:list,
    ):
        """
        Sample points from NeRF and evaluate depth error.
        Args:
            img_idxs: image indices; array of int (N,)
            sensor_names: list of sensor names; list of str
        Returns:
            metrics_dict: dict of metrics
            data_w: dict of data in world coordinates
        """
        metrics_dict = {}
        data_dict = {}

        robot_pos, robot_orientation = self.test_dataset.getRobotPose2D(
            img_idxs=img_idxs,
            pose_in_world_coords=True,
        )
        data_dict["robot"] = {
            'pos':robot_pos,
            'orientation':robot_orientation,
        }

        fov, robot_pos, robot_orientation = self.test_dataset.getFieldOfView(
            img_idxs=img_idxs,
        )

        for sensor in sensor_names:
            # get data for evaluation
            rays_o, rays_d, depths = self._getEvaluationData(
                img_idxs=img_idxs,
                sensor=sensor,
            ) # (N*K, 3), (N*K, 3), (N*K,)

            # convert depth to positions: 3D -> 2D space
            pos, pos_o, dists = self.test_dataset.scene.depth2pos(
                depths=depths,
                rays_o=rays_o,
                rays_d=rays_d,
            ) # (N*K, 2), (N*K, 2)

            if sensor == "GT":
                data_dict[sensor] = {
                    'pos': pos,
                    'pos_o': pos_o,
                    'depths': dists,
                    'rays_o': rays_o,
                }
                continue

            pos_gt, pos_o_gt = self._limitFoV(
                pos=data_dict["GT"]["pos"],
                pos_o=data_dict["GT"]["pos_o"],
                fov_sensor=fov[sensor],
                num_points=img_idxs.shape[0],
                robot_pos=robot_pos,
            ) # (N*M, 2), (N*M, 2)

            # calculate metrics
            nn_dists, nn_mean, nn_median, nn_inlier, nn_outlier_too_close = self.metrics.nn(
                pos=pos,
                pos_ref=pos_gt,
                depths=dists,
                depths_gt=data_dict["GT"]["depths"],
                num_points=img_idxs.shape[0],
                ref_pos_is_gt=True,
            ) # (N*K,), (N*K,)

            nn_dists_inv, nn_mean_inv, nn_median_inv, nn_inlier_inv, nn_outlier_too_close_inv = self.metrics.nn(
                pos=pos_gt,
                pos_ref=pos,
                depths=dists,
                depths_gt=data_dict["GT"]["depths"],
                num_points=img_idxs.shape[0],
                ref_pos_is_gt=False,
            ) # (N*M,), (N*M,)

            nn_dists_inv_360, nn_mean_inv_360, nn_median_inv_360, nn_inlier_inv_360, nn_outlier_too_close_inv_360 = self.metrics.nn(
                pos=data_dict["GT"]["pos"],
                pos_ref=pos,
                depths=dists,
                depths_gt=data_dict["GT"]["depths"],
                num_points=img_idxs.shape[0],
                ref_pos_is_gt=False,
            ) # (N*M,), (N*M,)

            data_dict[sensor] = {
                'pos': pos,
                'pos_o': pos_o,
                'depths': dists,
                'pos_gt': pos_gt,
                'pos_o_gt': pos_o_gt,
            }

            metrics_dict[sensor] = {
                'nn_dists': nn_dists,
                'nn_dists_inv': nn_dists_inv,
                'nn_dists_inv_360': nn_dists_inv_360,
                'nn_mean': nn_mean,
                'nn_mean_inv': nn_mean_inv,
                'nn_mean_inv_360': nn_mean_inv_360,
                'nn_median': nn_median,
                'nn_median_inv': nn_median_inv,
                'nn_median_inv_360': nn_median_inv_360,
                'nn_inlier': nn_inlier,
                'nn_inlier_inv': nn_inlier_inv,
                'nn_inlier_inv_360': nn_inlier_inv_360,
                'nn_outlier_too_close': nn_outlier_too_close,
                'nn_outlier_too_close_inv': nn_outlier_too_close_inv,
                'nn_outlier_too_close_inv_360': nn_outlier_too_close_inv_360,
            }

        return metrics_dict, data_dict

    @torch.no_grad()      
    def _getEvaluationData(
        self,
        img_idxs:np.array,
        sensor:str,
    ):
        """
        Get evaluation data.
        Args:
            img_idxs: image indices; array of int (N,)
            sensor: sensor name; str
        Returns:
            rays_o: ray origins; array of shape (N*M, 3)
            rays_d: ray directions; array of shape (N*M, 3)
            depth: depth; array of shape (N*M,)
        """
        if sensor == "GT":
            return self._getEvaluationDataGT(
                img_idxs=img_idxs,
            )
        elif sensor == "NeRF":
            return self._getEvaluationDataNeRF(
                img_idxs=img_idxs,
            )
        elif sensor == "LiDAR":
            return self._getEvaluationDataLiDAR(
                img_idxs=img_idxs,
            )
        elif sensor == "ToF":
            return self._getEvaluationDataToFUSS(
                img_idxs=img_idxs,
                sensor_name="ToF",
            )
        elif sensor == "USS":
            return self._getEvaluationDataToFUSS(
                img_idxs=img_idxs,
                sensor_name="USS",
            )
        else:
            self.args.logger.error(f"sensor {sensor} not implemented")
            sys.exit()

    @torch.no_grad()
    def _getEvaluationDataGT(
        self,
        img_idxs:np.array,
    ):
        """
        Get evaluation data for ground truth.
        Args:
            img_idxs: image indices; array of int (N,)
        Returns:
            rays_o: ray origins; array of shape (N*M, 3)
            rays_d: ray directions; array of shape (N*M, 3)
            depth: depth; array of shape (N*M,)
        """
        # get ray origins
        rays_o_camera = self.test_dataset.poses[img_idxs, :3, 3].detach().clone().cpu().numpy() # (N, 3)
        rays_o = self.test_dataset.poses[img_idxs, :3, 3].detach().clone().cpu().numpy() # (N, 3)
        rays_o[:,2] = rays_o_camera[:,2]

        # create ray directions
        rays_o, rays_d = createScanRays(
            rays_o=rays_o,
            angle_res=self.args.eval.res_angular,
        ) # (N*M, 3), (N*M, 3)

        # determine depths
        _, depths, _ = self.test_dataset.scene.getSliceScan(
            res=self.args.eval.res_map, 
            rays_o=rays_o, 
            rays_d=rays_d, 
            rays_o_in_world_coord=False, 
            height_tolerance=self.args.eval.height_tolerance
        ) # (N*M,)
        
        # convert rays to world coordinates
        rays_o = self.test_dataset.scene.c2w(pos=rays_o, copy=False) # (N*M, 3)
        depths = self.test_dataset.scene.c2w(pos=depths, only_scale=True, copy=False) # (N*M,)
        return rays_o, rays_d, depths

    @torch.no_grad()
    def _getEvaluationDataNeRF(
        self,
        img_idxs:np.array,
    ):
        """
        Get evaluation data for NeRF.
        Args:
            img_idxs: image indices; array of int (N,)
        Returns:
            rays_o: ray origins; array of shape (N*M, 3)
            rays_d: ray directions; array of shape (N*M, 3)
            depth: depth; array of shape (N*M,)
        """
        # get ray origins
        rays_o_camera = self.test_dataset.poses[img_idxs, :3, 3].detach().clone() # (N, 3)
        rays_o = self.test_dataset.poses_lidar[img_idxs, :3, 3].detach().clone() # (N, 3)
        rays_o[:,2] = rays_o_camera[:,2]

        # create ray directions
        rays_o, rays_d = createScanRays(
            rays_o=rays_o,
            angle_res=self.args.eval.res_angular,
        ) # (N*M, 3), (N*M, 3)

        if self.args.training.debug_mode:
            # verify that all points are same
            rays_o_test = rays_o.detach().cpu().numpy().reshape(img_idxs.shape[0], -1, 3) # (N, M, 3)
            if not np.allclose(rays_o_test, rays_o_test[:,0,:][:,None,:]):
                self.args.logger.error(f"rays_o not all same...............")
                sys.exit()

        # render rays to get depth
        depths = torch.empty(0).to(self.args.device) # (N*M,)
        for results in self._batchifyRender(
                rays_o=rays_o,
                rays_d=rays_d,
                test_time=True,
                batch_size=self.args.eval.batch_size,
            ):
            depths = torch.cat((depths, results['depth']), dim=0)

        # convert depth to world coordinates
        rays_o = rays_o.detach().clone().cpu().numpy() # (N*M, 3)
        rays_d = rays_d.detach().clone().cpu().numpy() # (N*M, 3)
        depths = depths.detach().clone().cpu().numpy()
        rays_o = self.test_dataset.scene.c2w(pos=rays_o, copy=False)
        depths = self.test_dataset.scene.c2w(pos=depths, only_scale=True, copy=False)

        if self.args.training.debug_mode:
            # verify that all points are same
            rays_o_test = rays_o.reshape(img_idxs.shape[0], -1, 3) # (N, M, 3)
            if not np.allclose(rays_o_test, rays_o_test[:,0,:][:,None,:]):
                self.args.logger.error(f"rays_o not all same")
                sys.exit()

        return rays_o, rays_d, depths

    @torch.no_grad()
    def _getEvaluationDataLiDAR(
        self,
        img_idxs:np.array,
    ):
        """
        Get evaluation data for LiDAR.
        Args:
            img_idxs: image indices; array of int (N,)
        Returns:
            rays_o: ray origins; array of shape (N*M, 3)
            rays_d: ray directions; array of shape (N*M, 3)
            depth: depth; array of shape (N*M,)
            fov: field of view [min, max]; array of shape (N, 2)
        """
        xyzs, poses_lidar_w = self.test_dataset.getLidarMaps(
            img_idxs=img_idxs,
        )

        pos_cam_c = self.test_dataset.poses[img_idxs, :3, 3].detach().clone().cpu().numpy() # (N, 3)
        pos_cam_w = self.test_dataset.scene.c2w(pos=pos_cam_c, copy=True) # (N, 3)
        pos_lidar_w = poses_lidar_w[:, :3, 3] # (N, 3)

        # filter height slice from point cloud
        K = 0 # maximum number of points per point cloud
        for i, xyz in enumerate(xyzs):
            h_min = pos_cam_w[i,2] - self.args.eval.height_tolerance
            h_max = pos_cam_w[i,2] + self.args.eval.height_tolerance
            xyzs[i] = xyz[(xyz[:,2] >= h_min) & (xyz[:,2] <= h_max)] # (k, 3)

            if xyzs[i].shape[0] > K:
                K = xyzs[i].shape[0]
        
        # determine rays
        depths = np.full((len(img_idxs), K), np.nan) # (N, K)
        rays_o = np.full((len(img_idxs), K, 3), np.nan) # (N, K, 3)
        rays_d = np.full((len(img_idxs), K, 3), np.nan) # (N, K, 3)
        for i, xyz in enumerate(xyzs):
            k = xyz.shape[0]
            pos_scan = np.concatenate((pos_lidar_w[i,:2].flatten(), pos_cam_w[i,2].flatten())) # (3,)
            rays_o[i, :k] = np.tile(pos_scan, (k, 1))
            rays_d[i, :k] = (xyz - pos_lidar_w[i]) / np.linalg.norm(xyz - pos_lidar_w[i], axis=1)[:,None]
            depths[i, :k] = np.linalg.norm(xyz - pos_lidar_w[i], axis=1)

        rays_o = rays_o.reshape(-1, 3) # (N*K, 3)
        rays_d = rays_d.reshape(-1, 3) # (N*K, 3)
        depths = depths.reshape(-1) # (N*K,)
            
        return rays_o, rays_d, depths

    @torch.no_grad()
    def _getEvaluationDataToFUSS(
        self,
        img_idxs:np.array,
        sensor_name:str,
    ):
        """
        Get evaluation data for ToF sensor.
        Args:
            img_idxs: image indices; array of int (N,)
            sensor_name: name of sensor, either "ToF" or "USS"; str
        Returns:
            rays_o: ray origins; array of shape (N*M, 3)
            rays_d: ray directions; array of shape (N*M, 3)
            depth: depth; array of shape (N*M,)
        """
        W, H = self.test_dataset.img_wh
        N = img_idxs.shape[0]
        img_idxs = torch.tensor(img_idxs, dtype=torch.int32, device=self.args.device) # (N,)

        # add synchrone samples from other sensor stack
        sync_idxs = self.test_dataset.getSyncIdxs(
            img_idxs=img_idxs,
        ) # (N, 2)
        img_idxs = sync_idxs.flatten() # (N*2,)

        # get pixel of viewing direction
        sensor_mask = self.test_dataset.sensors_dict[sensor_name].mask.detach().clone() # (H*W,)
        pix_idxs = torch.arange(H*W, dtype=torch.int32, device=self.args.device) # (H*W,)
        pix_idxs = pix_idxs[sensor_mask]

        # get positions, directions and depths of sensor
        img_idxs, pix_idxs = torch.meshgrid(img_idxs, pix_idxs, indexing="ij") # (N*2,M), (N*2,M)
        img_idxs = img_idxs.flatten() # (N*2*M,) = (N*k,)
        pix_idxs = pix_idxs.flatten() # (N*2*M,) = (N*k,)
        data = self.test_dataset(
            img_idxs=img_idxs,
            pix_idxs=pix_idxs,
            elapse_time=1e12, # very large number -> use all data for evaluation
        )

        rays_o = data['rays_o'].detach().cpu().numpy() # (N*k, 3)
        rays_d = data['rays_d'].detach().cpu().numpy() # (N*k, 3)
        depths = data['depth'][sensor_name].detach().cpu().numpy() # (N*k,)

        # convert rays to world coordinates
        rays_o = self.test_dataset.scene.c2w(pos=rays_o, copy=False) # (N*k, 3)
        depths = self.test_dataset.scene.c2w(pos=depths, only_scale=True, copy=False) # (N*k,)

        # filter rays using height tolerance
        mask = (depths * rays_d[:,2] >= -self.args.eval.height_tolerance) \
                & (depths * rays_d[:,2] <= self.args.eval.height_tolerance) \
                & (~np.isnan(depths)) # (N*k,)
        
        mask = mask.reshape(N, -1) # (N, k)
        rays_o = rays_o.reshape(N, -1, 3) # (N, k, 3)
        rays_d = rays_d.reshape(N, -1, 3) # (N, k, 3)  
        depths = depths.reshape(N, -1) # (N, k)
        K = np.max(np.sum(mask, axis=1)) # maximum number of points per point cloud

        rays_o_temp = np.full((N, K, 3), np.nan) # (N, K, 3)
        rays_d_temp = np.full((N, K, 3), np.nan) # (N, K, 3)
        depths_temp = np.full((N, K), np.nan) # (N, K)
        for i in range(N):
            k = np.sum(mask[i])
            rays_o_temp[i, :k, :] = rays_o[i, mask[i], :]
            rays_d_temp[i, :k, :] = rays_d[i, mask[i], :]
            depths_temp[i, :k] = depths[i, mask[i]]

        rays_o = rays_o_temp.reshape(-1, 3) # (N*K, 3)
        rays_d = rays_d_temp.reshape(-1, 3) # (N*K, 3)
        depths = depths_temp.reshape(-1) # (N*K,)

        if self.args.training.debug_mode:
            mask = np.all(~np.isnan(rays_o), axis=1)
            if not np.allclose(np.linalg.norm(rays_d[mask], axis=1), 1.0):
                self.args.logger.error(f"norm of rays_d is not 1.0: {np.linalg.norm(rays_d, axis=1)}")
                sys.exit()

        return rays_o, rays_d, depths
    
    def _sampleEvaluationData(
        self,
        pos:np.ndarray,
        pos_o:np.ndarray,
        num_points:int,
    ):
        """
        Sample evaluation data.
        Args:
            pos: positions; array of shape (N*K, 2)
            pos_o: positions of ray origins; array of shape (N*K, 2)
            num_points: number of points to sample; int
        Returns:
            pos: positions; array of shape (N*M, 2)
            pos_o: positions of ray origins; array of shape (N*M, 2)
        """
        N = num_points
        K = pos.shape[0] // N
        M = self.args.eval.res_angular

        pos = pos.reshape(N, K, 2) # (N, K, 2)
        pos_o = pos_o.reshape(N, K, 2) # (N, K, 2)
        angles = np.arctan2((pos - pos_o)[:,:,1], (pos - pos_o)[:,:,0]) # (N,K)
        dists = np.linalg.norm((pos - pos_o), axis=2) # (N,K)

        # set nan values to infinity to ignore them
        valid_mask = np.all(~np.isnan(pos), axis=2) # (N, K)
        angles[~valid_mask] = 0.0
        dists[~valid_mask] = np.inf

        # bin samples by angle
        angle_bins = np.linspace(-np.pi, np.pi, M) # (M+1,)
        angle_bin_idxs = np.digitize(angles, angle_bins) - 1 # (N,K), in range [0, M-1]
        if self.args.training.debug_mode:
            if np.max(angle_bin_idxs) >= M or np.min(angle_bin_idxs) < 0:
                self.args.logger.error(f"angle_bin_idxs out of range: max={np.max(angle_bin_idxs)}, min={np.min(angle_bin_idxs)}")
                self.args.logger.error(f"angles: max={np.max(angles)}, min={np.min(angles)}")
                self.args.logger.error(f"angle_bins: {angle_bins}")
                sys.exit()

        # project samples from measurement space (N,K) to angle bin space (N, M)
        mask = (angle_bin_idxs[:,:,None] == np.arange(M)[None,None,:]) # (N, K, M)
        dists = np.where(mask, dists[:,:,None], np.inf) # (N, K, M) 
        idxs = np.argmin(dists, axis=1) # (N, M) in range [0, K-1]
        pos = pos[np.arange(N).repeat(M), idxs.flatten()] # (N*M, 2)
        pos_o = pos_o[np.arange(N).repeat(M), idxs.flatten()] # (N*M, 2)

        # filter invalid samples
        valid_mask = (np.min(dists, axis=1) < np.inf) # (N, M)
        pos[~valid_mask.flatten()] = np.nan # (N*M, 2)
        pos_o[~valid_mask.flatten()] = np.nan # (N*M, 2)
        return pos, pos_o
    
    @torch.no_grad()
    def _limitFoV(
        self,
        fov_sensor:np.ndarray,
        pos:np.ndarray,
        pos_o:np.ndarray,
        num_points:int,
        robot_pos:dict,
    ):
        """
        Sample evaluation data for ground truth according to field of view of sensor.
        Args:
            fov_sensor: field of view [min, max]; dict {camera_name: array of shape (N, 2)}
            pos: positions; array of shape (N*M, 2)
            pos_o: positions of ray origins; array of shape (N*M, 2)
            num_points: number of points to sample; int
            robot_pos: robot positions; dict {camera_name: array of shape (N, 2)}
        Returns:
            pos: positions; array of shape (N*M, 2)
            pos_o: positions of ray origins; array of shape (N*M, 2)
        """
        pos = pos.copy() # (N*M, 2)
        pos_o = pos_o.copy() # (N*M, 2)
        N = num_points 
        M = pos.shape[0] // N

        mask = np.zeros((N, M), dtype=bool) # (N, M)
        for name, fov in fov_sensor.items():
            # check if fov is 360°
            if np.allclose(fov[:,0], -np.pi) and np.allclose(fov[:,1], np.pi):
                mask = np.ones((N, M), dtype=bool) # (N, M)
                break

            # calculate angles
            pos_o_temp = np.repeat(robot_pos[name], M, axis=0) # (N*M, 2)
            angles = np.arctan2((pos - pos_o_temp)[:,1], (pos - pos_o_temp)[:,0]) # (N*M,)
            angles = angles.reshape(N, M) # (N, M)

            angles_temp = angles - fov[:,0][:,None] # (N, M)
            upper_limit = fov[:,1] - fov[:,0] # (N,)
            angles_temp[angles_temp < 0] += 2*np.pi # (N, M)
            upper_limit[upper_limit < 0] += 2*np.pi # (N,)

            # add mask
            mask_temp = (angles_temp <= upper_limit[:,None]) # (N, M)
            mask = mask | mask_temp # (N, M)

        mask = mask.flatten() # (N*M,)
        pos[~mask] = np.nan # (N*M, 2)
        pos_o[~mask] = np.nan # (N*M, 2)

        return pos, pos_o

    def _printAndSaveMetrics(
        self,
        metrics_dict:dict,
        color_dict:dict,

    ):
        """
        Print and save metrics.
        Args:
            metrics_dict: dict of metrics; dict
            color_dict: dict of color metrics; dict
        Returns:
            metrics_dict: dict of metrics; dict
        """
        for key in metrics_dict.keys():
            metrics_dict[key].update(color_dict)
        print(
            f"evaluation: " \
            + f"psnr_avg={np.round(metrics_dict['NeRF']['psnr'],2)} | " \
            + f"ssim_avg={metrics_dict['NeRF']['ssim']:.3} | " \
            + f"depth_mnn={metrics_dict['NeRF']['nn_mean']['zone3']:.3} | " \
        )

        if not self.args.model.save:
            return metrics_dict

        metric_df = {key:[] for key in metrics_dict["NeRF"].keys()}
        metric_idxs = []
        for key in metrics_dict.keys():
            for metric, value in metrics_dict[key].items():
                metric_df[metric].append(value)
            metric_idxs.append(key)

        pd.DataFrame(
            data=metric_df,
            index=metric_idxs,
        ).to_csv(os.path.join(self.args.save_dir, "metrics.csv"), index=True)

        return metrics_dict
    
    @torch.no_grad()
    def _createPointcloudNeRF(
        self,
    ):
        """
        Create point cloud from NeRF and save it to disk.
        """
        if not self.args.eval.save_nerf_pointclouds:
            return
        
        # get ray origins from train and test dataset
        data_dir = os.path.join(self.args.ethz.dataset_dir, self.args.ethz.room)

        if self.args.ethz.use_optimized_poses:
            poses_name = 'poses_cam_balm_sync1.csv'
            poses_lidar_name = 'poses_lidar_balm_sync1.csv'
        else:
            poses_name = 'poses_cam_sync1.csv'
            poses_lidar_name = 'poses_lidar_sync1.csv'

        df = pd.read_csv(
            filepath_or_buffer=os.path.join(data_dir, 'poses', poses_name),
            dtype=np.float64,
        )
        df_lidar = pd.read_csv(
            filepath_or_buffer=os.path.join(data_dir, 'poses', poses_lidar_name),
            dtype=np.float64,
        )

        rays_o = np.zeros((df.shape[0], 3)) # (N,3)
        for i in range(df.shape[0]):
            trans = PCLTransformer(
                t=[df["x"][i], df["y"][i], df["z"][i]],
                q=[df["qx"][i], df["qy"][i], df["qz"][i], df["qw"][i]],
            )
            T = trans.getTransform(
                type="matrix",
            ) # (4, 4)
            trans_lidar = PCLTransformer(
                t=[df_lidar["x"][i], df_lidar["y"][i], df_lidar["z"][i]],
                q=[df_lidar["qx"][i], df_lidar["qy"][i], df_lidar["qz"][i], df_lidar["qw"][i]],
            )
            T_lidar = trans_lidar.getTransform(
                type="matrix",
            ) # (4, 4)
            rays_o[i] = np.array([T_lidar[0,3], T_lidar[1,3], T[2,3]]) # (3, 4)

        height_range = 0.3
<<<<<<< HEAD
        num_heights = 13
        rays_o_h = np.zeros((0,3))
        for h in np.linspace(-height_range, height_range, num_heights):
            rays_o_temp = np.copy(rays_o)
            rays_o_temp[:,2] += h
            rays_o_h = np.concatenate((rays_o_h, rays_o_temp), axis=0)
        rays_o = rays_o_h

        rays_o = self.test_dataset.scene.w2c(pos=rays_o, copy=False) # (N, 3)
=======
        num_heights = 2
        rays_o = np.tile(rays_o.reshape(df.shape[0],1,3), (1,num_heights,1)) # (N,H,3)
        rays_o[:,:,2] = np.linspace(-height_range, height_range, num_heights)[None,:]
        rays_o = rays_o.reshape(-1,3) # (N*H,3)

        rays_o = self.test_dataset.scene.w2c(pos=rays_o, copy=False) # (N*H, 3)
>>>>>>> 9472b2c0
        rays_o = torch.tensor(rays_o, dtype=torch.float32, device=self.args.device)

        # create ray directions
        rays_o, rays_d = createScanRays(
            rays_o=rays_o,
            angle_res=self.args.eval.res_angular,
        ) # (N*H*M, 3), (N*H*M, 3)

        # render rays to get depth
        depths = torch.empty(0).to(self.args.device) # (N*H*M,)
        for results in self._batchifyRender(
                rays_o=rays_o,
                rays_d=rays_d,
                test_time=True,
                batch_size=self.args.eval.batch_size,
            ):
            depths = torch.cat((depths, results['depth']), dim=0)

        # convert depth to world coordinates
        rays_o = rays_o.detach().clone().cpu().numpy() # (N*H*M, 3)
        rays_d = rays_d.detach().clone().cpu().numpy() # (N*H*M, 3)
        depths = depths.detach().clone().cpu().numpy()
        rays_o = self.test_dataset.scene.c2w(pos=rays_o, copy=False)
        depths = self.test_dataset.scene.c2w(pos=depths, only_scale=True, copy=False)

        # calculate point cloud
        xyzs = rays_o + rays_d * depths[:,None] # (N*H*M, 3)
        xyzs = xyzs.reshape(df.shape[0], num_heights*self.args.eval.res_angular, 3) # (N,H*M,3)

        # save point cloud
        pointcloud_dir = os.path.join(self.args.save_dir, "nerf_pcl")
        if not os.path.exists(pointcloud_dir):
            os.mkdir(pointcloud_dir)
        
        pcl_loader = PCLLoader(
            data_dir=pointcloud_dir,
        )
        for i in range(xyzs.shape[0]):
            pcl_loader.savePCL(
                xyz=xyzs[i],
                filename=f"nerf_pcl{i}.pcd",
            )

        <|MERGE_RESOLUTION|>--- conflicted
+++ resolved
@@ -953,24 +953,12 @@
             rays_o[i] = np.array([T_lidar[0,3], T_lidar[1,3], T[2,3]]) # (3, 4)
 
         height_range = 0.3
-<<<<<<< HEAD
-        num_heights = 13
-        rays_o_h = np.zeros((0,3))
-        for h in np.linspace(-height_range, height_range, num_heights):
-            rays_o_temp = np.copy(rays_o)
-            rays_o_temp[:,2] += h
-            rays_o_h = np.concatenate((rays_o_h, rays_o_temp), axis=0)
-        rays_o = rays_o_h
-
-        rays_o = self.test_dataset.scene.w2c(pos=rays_o, copy=False) # (N, 3)
-=======
         num_heights = 2
         rays_o = np.tile(rays_o.reshape(df.shape[0],1,3), (1,num_heights,1)) # (N,H,3)
         rays_o[:,:,2] = np.linspace(-height_range, height_range, num_heights)[None,:]
         rays_o = rays_o.reshape(-1,3) # (N*H,3)
 
         rays_o = self.test_dataset.scene.w2c(pos=rays_o, copy=False) # (N*H, 3)
->>>>>>> 9472b2c0
         rays_o = torch.tensor(rays_o, dtype=torch.float32, device=self.args.device)
 
         # create ray directions
