import numpy as np
import torch
import matplotlib.pyplot as plt
import os
import cv2 as cv

from args.args import Args
from modules.networks import NGP
from modules.distortion import distortion_loss
from modules.rendering import MAX_SAMPLES, render
from modules.utils import depth2img, save_deployment_model
from helpers.geometric_fcts import findNearestNeighbour,  createScanPos
from helpers.data_fcts import linInterpolateArray, convolveIgnorNans, dataConverged, downsampleData, smoothIgnoreNans
from helpers.plotting_fcts import combineImgs
from training.metrics_rh import MetricsRH

from modules.occupancy_grid import OccupancyGrid

from training.trainer_base import TrainerBase
from datasets.dataset_base import DatasetBase


class TrainerPlot(TrainerBase):
    def __init__(
        self, 
        hparams_file=None,
        args:Args=None,
        train_dataset:DatasetBase=None,
        test_dataset:DatasetBase=None,
    ):
        TrainerBase.__init__(
            self,
            args=args,
            hparams_file=hparams_file,
            train_dataset=train_dataset,
            test_dataset=test_dataset,
        )

    def _plotOccGrid(
            self,
            step,
    ):
        if not self.args.eval.plot_results:
            return

        if step % self.args.occ_grid.update_interval != 0:
            return

        # calculate mean height in cube, world and occupancy grid coordinates
        height_c = self.train_dataset.getMeanHeight()
        height_w = self.train_dataset.scene.c2w(pos=np.array([[0.0, 0.0, height_c]]), copy=False)[0,2]
        height_o = self.model.occupancy_grid.c2oCoordinates(
            pos_c=height_c,
        )

        occ_3d_grid = self.model.occupancy_grid.getOccupancyCartesianGrid(
            clone=True,
        )
        bin_3d_grid = self.model.occupancy_grid.getBinaryCartesianGrid(
            threshold=self.model.occupancy_grid.threshold,
        )

        # verify that the binary grid is correct
        if self.args.model.debug_mode:
            bitfield = self.model.occupancy_grid.getBitfield(
                clone=True,
            )
            bin_morton_grid = self.model.occupancy_grid.bitfield2morton(
                bin_bitfield=bitfield,
            )
            bin_3d_recovery = self.model.occupancy_grid.morton2cartesian(
                grid_morton=bin_morton_grid,
            )

            if not torch.allclose(bin_3d_grid, bin_3d_recovery):
                self.args.logger.error(f"bin_3d_grid and bin_3d_recovery are not the same")

        # convert from 3D to 2D
        occ_2d_grid = occ_3d_grid[:,:,height_o]
        bin_2d_grid = bin_3d_grid[:,:,height_o]

        # convert from tensor to array
        occ_2d_grid = occ_2d_grid.detach().clone().cpu().numpy()
        bin_2d_grid = bin_2d_grid.detach().clone().cpu().numpy()

        # create density maps
        density_map_gt = self.test_dataset.scene.getSliceMap(
            height=height_w, 
            res=occ_2d_grid.shape[0], 
            height_tolerance=self.args.eval.height_tolerance, 
            height_in_world_coord=True
        ) # (L, L)
        density_map, density_map_thr = self.interfereDensityMap(
            res_map=occ_2d_grid.shape[0],
            height_w=height_w,
            num_avg_heights=1,
            tolerance_w=0.0,
            threshold=0.01 * MAX_SAMPLES / 3**0.5,
        ) # (L, L)

        # plot occupancy grid
        fig, axes = plt.subplots(ncols=3, nrows=2, figsize=(9,6))
        scale = self.args.model.scale
        extent = self.test_dataset.scene.c2w(pos=np.array([[-scale,-scale],[scale,scale]]), copy=False)
        extent = extent.T.flatten()

        ax = axes[0,0]
        im = ax.imshow(density_map_gt.T, origin='lower', extent=extent, cmap='viridis', vmin=0, vmax=1)
        ax.set_ylabel(f'y [m]')
        ax.set_title(f'Ground Truth')
        fig.colorbar(im, ax=ax)

        ax = axes[0,1]
        im = ax.imshow(density_map.T, origin='lower', extent=extent, cmap='viridis', vmin=0, vmax=10 * (0.01 * MAX_SAMPLES / 3**0.5))
        ax.set_ylabel(f'y [m]')
        ax.set_title(f'NeRF density')
        fig.colorbar(im, ax=ax)

        ax = axes[0,2]
        im = ax.imshow(density_map_thr.T, origin='lower', extent=extent, cmap='viridis', vmin=0, vmax=1)
        ax.set_title(f'NeRF binary')
        fig.colorbar(im, ax=ax)

        fig.delaxes(axes[1,0])

        ax = axes[1,1]
        im = ax.imshow(occ_2d_grid.T, origin='lower', cmap='viridis', extent=extent, vmin=0, vmax=1)
        ax.set_xlabel(f'x [m]')
        ax.set_ylabel(f'y [m]')
        ax.set_title(f'OccGrid density')
        fig.colorbar(im, ax=ax)

        ax = axes[1,2]
        im = ax.imshow(bin_2d_grid.T, origin='lower', cmap='viridis', extent=extent, vmin=0, vmax=1)
        ax.set_ylabel(f'y [m]')
        ax.set_title(f'OccGrid binary')
        fig.colorbar(im, ax=ax)

        plt.tight_layout()
        plt.savefig(os.path.join(self.args.save_dir, "occ_grid"+str(step)+".png"))

    @torch.no_grad()
    def _plotEvaluation(
            self,
            data_w:dict,
            metrics_dict:dict,
            num_imgs:int,
            use_relaative_error:bool=False,
    ):
        """
        Plot scan and density maps.
        Args:
            data_w: data dictionary in world coordinates
            metrics_dict: metrics dictionary
            num_imgs: number of images to plot
            use_relaative_error: if True, use relative mnn, else use mnn
        """
        if not self.args.eval.plot_results:
            return
        
        N = num_imgs
        N_down = self.args.eval.num_plot_pts

        # downsample data   
        rays_o_w_nerf, rays_o_w_tof, rays_o_w_uss, rays_o_w_lidar, \
            depth_w_nerf, depth_w_tof, depth_w_uss, depth_w_lidar, \
            depth_w_gt_nerf, depth_w_gt_tof, depth_w_gt_uss, depth_w_gt_lidar, \
            scan_angles_nerf, scan_angles_tof, scan_angles_uss, scan_angles_lidar, \
            nn_dists_nerf, nn_dists_tof, nn_dists_uss, nn_dists_lidar, \
            nn_dists_inv_nerf, nn_dists_inv_tof, nn_dists_inv_uss, nn_dists_inv_lidar = downsampleData(
            datas=[
                data_w['rays_o_nerf'], 
                data_w['rays_o_tof'],
                data_w['rays_o_uss'],
                data_w['rays_o_lidar'],
                data_w['depth_nerf'], 
                data_w['depth_tof'], 
                data_w['depth_uss'], 
                data_w['depth_lidar'],
                data_w['depth_gt_nerf'],
                data_w['depth_gt_tof'],
                data_w['depth_gt_uss'],
                data_w['depth_gt_lidar'],
                data_w['scan_angles_nerf'], 
                data_w['scan_angles_tof'], 
                data_w['scan_angles_uss'], 
                data_w['scan_angles_lidar'],
                metrics_dict['NeRF']['nn_dists'].flatten(), 
                metrics_dict['ToF']['nn_dists'].flatten(),
                metrics_dict['USS']['nn_dists'].flatten(),
                metrics_dict['LiDAR']['nn_dists'].flatten(),
                metrics_dict['NeRF']['nn_dists_inv'].flatten(),
                metrics_dict['ToF']['nn_dists_inv'].flatten(),
                metrics_dict['USS']['nn_dists_inv'].flatten(),
                metrics_dict['LiDAR']['nn_dists_inv'].flatten(),
            ],
            num_imgs=N,
            num_imgs_downsampled=N_down,
        )

        # create scan maps
        scan_maps_nerf = self._scanRays2scanMap(
            rays_o_w=rays_o_w_nerf,
            depth=depth_w_nerf,
            scan_angles=scan_angles_nerf,
            num_imgs=N_down,
        ) # (N, L, L)
        scan_maps_uss = self._scanRays2scanMap(
            rays_o_w=rays_o_w_uss,
            depth=depth_w_uss,
            scan_angles=scan_angles_uss,
            num_imgs=N_down,
        ) # (N, L, L)
        scan_maps_tof = self._scanRays2scanMap(
            rays_o_w=rays_o_w_tof,
            depth=depth_w_tof,
            scan_angles=scan_angles_tof,
            num_imgs=N_down,
        ) # (N, L, L)
        scan_map_lidar = self._scanRays2scanMap(
            rays_o_w=rays_o_w_lidar,
            depth=depth_w_lidar,
            scan_angles=scan_angles_lidar,
            num_imgs=N_down,
        ) # (N, L, L)
        scan_maps_gt_nerf = self._scanRays2scanMap(
            rays_o_w=rays_o_w_nerf,
            depth=depth_w_gt_nerf,
            scan_angles=scan_angles_nerf,
            num_imgs=N_down,
        ) # (N, L, L)
        scan_maps_gt_uss = self._scanRays2scanMap(
            rays_o_w=rays_o_w_uss,
            depth=depth_w_gt_uss,
            scan_angles=scan_angles_uss,
            num_imgs=N_down,
        ) # (N, L, L)
        scan_maps_gt_tof = self._scanRays2scanMap(
            rays_o_w=rays_o_w_tof,
            depth=depth_w_gt_tof,
            scan_angles=scan_angles_tof,
            num_imgs=N_down,
        ) # (N, L, L)
        scan_maps_gt_lidar = self._scanRays2scanMap(
            rays_o_w=rays_o_w_lidar,
            depth=depth_w_gt_lidar,
            scan_angles=scan_angles_lidar,
            num_imgs=N_down,
        ) 
        scan_map_gt = data_w['scan_map_gt'] # (L, L)

        # create scan images by overlaying scan maps with ground truth
        scan_imgs_nerf = []
        scan_imgs_uss = []
        scan_imgs_tof = []
        scan_imgs_lidar = []
        for i in range(N_down):
            img = combineImgs(
                bool_imgs=[scan_map_gt, scan_maps_gt_nerf[i], scan_maps_nerf[i]],
                colors=['grey', 'black', 'orange'],
            )
            scan_imgs_nerf.append(img)
            img = combineImgs(
                bool_imgs=[scan_map_gt, scan_maps_gt_uss[i], scan_maps_uss[i]],
                colors=['grey', 'black', 'blue'],
            )
            scan_imgs_uss.append(img)
            img = combineImgs(
                bool_imgs=[scan_map_gt, scan_maps_gt_tof[i], scan_maps_tof[i]],
                colors=['grey', 'black', 'lime'],
            )
            scan_imgs_tof.append(img)
            img = combineImgs(
                bool_imgs=[scan_map_gt, scan_maps_gt_lidar[i], scan_map_lidar[i]],
                colors=['grey', 'black', 'magenta'],
            )
            scan_imgs_lidar.append(img)

        # dilate scan images for better visualization
        kernel = np.ones((3,3),np.uint8)
        for i in range(N_down):
            scan_imgs_nerf[i] = cv.dilate(scan_imgs_nerf[i].astype(np.uint8), kernel, iterations=1)
            scan_imgs_uss[i] = cv.dilate(scan_imgs_uss[i].astype(np.uint8), kernel, iterations=1)
            scan_imgs_tof[i] = cv.dilate(scan_imgs_tof[i].astype(np.uint8), kernel, iterations=1)
            scan_imgs_lidar[i] = cv.dilate(scan_imgs_lidar[i].astype(np.uint8), kernel, iterations=1)

        # save folder
        save_dir = os.path.join(self.args.save_dir, "maps")
        if not os.path.exists(save_dir):
            os.makedirs(save_dir)

        # plot
        scale = self.args.model.scale
        extent = self.test_dataset.scene.c2w(pos=np.array([[-scale,-scale],[scale,scale]]), copy=False)
        extent = extent.T.flatten()
        num_ray_steps = 64
        inlier_thr = 0.1
        max_error_m = 10
        bin_size = 0.2
        hist_bins = np.linspace(0, max_error_m, int(max_error_m/bin_size+1))
        
        rays_o_w_nerf = rays_o_w_nerf.reshape(N_down, -1, 3)
        rays_o_w_uss = rays_o_w_uss.reshape(N_down, -1, 3)
        rays_o_w_tof = rays_o_w_tof.reshape(N_down, -1, 3)
        rays_o_w_lidar = rays_o_w_lidar.reshape(N_down, -1, 3)
        depth_w_uss = depth_w_uss.reshape(N_down, -1)
        depth_w_tof = depth_w_tof.reshape(N_down, -1)
        depth_w_nerf = depth_w_nerf.reshape(N_down, -1)
        depth_w_lidar = depth_w_lidar.reshape(N_down, -1)
        depth_w_gt_uss = depth_w_gt_uss.reshape(N_down, -1)
        depth_w_gt_tof = depth_w_gt_tof.reshape(N_down, -1)
        depth_w_gt_nerf = depth_w_gt_nerf.reshape(N_down, -1)
        depth_w_gt_lidar = depth_w_gt_lidar.reshape(N_down, -1)
        scan_angles_uss = scan_angles_uss.reshape(N_down, -1)
        scan_angles_tof = scan_angles_tof.reshape(N_down, -1)
        scan_angles_nerf = scan_angles_nerf.reshape(N_down, -1)
        scan_angles_lidar = scan_angles_lidar.reshape(N_down, -1)
        nn_dists_uss = nn_dists_uss.reshape(N_down, -1)
        nn_dists_tof = nn_dists_tof.reshape(N_down, -1)
        nn_dists_nerf = nn_dists_nerf.reshape(N_down, -1)
        nn_dists_lidar = nn_dists_lidar.reshape(N_down, -1)
        nn_dists_inv_uss = nn_dists_inv_uss.reshape(N_down, -1)
        nn_dists_inv_tof = nn_dists_inv_tof.reshape(N_down, -1)
        nn_dists_inv_nerf = nn_dists_inv_nerf.reshape(N_down, -1)
        nn_dists_inv_lidar = nn_dists_inv_lidar.reshape(N_down, -1)

        if use_relaative_error:
            nn_dists_uss = nn_dists_uss / depth_w_gt_uss
            nn_dists_tof = nn_dists_tof / depth_w_gt_tof
            nn_dists_nerf = nn_dists_nerf / depth_w_gt_nerf
            nn_dists_lidar = nn_dists_lidar / depth_w_gt_lidar
            nn_dists_inv_uss = nn_dists_inv_uss / depth_w_gt_uss
            nn_dists_inv_tof = nn_dists_inv_tof / depth_w_gt_tof
            nn_dists_inv_nerf = nn_dists_inv_nerf / depth_w_gt_nerf
            nn_dists_inv_lidar = nn_dists_inv_lidar / depth_w_gt_lidar

        for i in range(N_down):
            fig, axes = plt.subplots(ncols=4, nrows=4, figsize=(9,10))

            ax = axes[0,0]
            ax.imshow(scan_imgs_uss[i].swapaxes(0,1), origin='lower', extent=extent)
            for j in np.linspace(0, rays_o_w_uss.shape[1]-1, num_ray_steps, dtype=int):
                xs = [rays_o_w_uss[i,j,0], rays_o_w_uss[i,j,0] + depth_w_uss[i,j] * np.cos(scan_angles_uss[i,j])]
                ys = [rays_o_w_uss[i,j,1], rays_o_w_uss[i,j,1] + depth_w_uss[i,j] * np.sin(scan_angles_uss[i,j])]
                ax.plot(xs, ys, c='blue', linewidth=0.1)
            ax.scatter(rays_o_w_uss[i,0,0], rays_o_w_uss[i,0,1], c='red', s=5)
            ax.scatter(rays_o_w_uss[i,-1,0], rays_o_w_uss[i,-1,1], c='red', s=5)
            ax.set_title(f'Scan', fontsize=15, weight='bold')
            ax.set_xlabel(f'x [m]')
            ax.set_ylabel('USS', fontsize=15, weight='bold', labelpad=20)
            ax.text(-0.15, 0.5, 'y [m]', fontsize=10, va='center', rotation='vertical', transform=ax.transAxes)


            ax = axes[1,0]
            ax.imshow(scan_imgs_tof[i].swapaxes(0,1), origin='lower', extent=extent)
            for j in np.linspace(0, rays_o_w_tof.shape[1]-1, num_ray_steps, dtype=int):
                xs = [rays_o_w_tof[i,j,0], rays_o_w_tof[i,j,0] + depth_w_tof[i,j] * np.cos(scan_angles_tof[i,j])]
                ys = [rays_o_w_tof[i,j,1], rays_o_w_tof[i,j,1] + depth_w_tof[i,j] * np.sin(scan_angles_tof[i,j])]
                ax.plot(xs,  ys, c='lime', linewidth=0.1)
            ax.scatter(rays_o_w_tof[i,0,0], rays_o_w_tof[i,0,1], c='red', s=5)
            ax.scatter(rays_o_w_tof[i,-1,0], rays_o_w_tof[i,-1,1], c='red', s=5)
            ax.set_xlabel(f'x [m]')
            ax.set_ylabel('ToF', fontsize=15, weight='bold', labelpad=20)
            ax.text(-0.15, 0.5, 'y [m]', fontsize=10, va='center', rotation='vertical', transform=ax.transAxes)

            ax = axes[2,0]
            ax.imshow(scan_imgs_lidar[i].swapaxes(0,1), origin='lower', extent=extent)
            for j in np.linspace(0, rays_o_w_lidar.shape[1]-1, num_ray_steps, dtype=int):
                xs = [rays_o_w_lidar[i,j,0], rays_o_w_lidar[i,j,0] + depth_w_lidar[i,j] * np.cos(scan_angles_lidar[i,j])]
                ys = [rays_o_w_lidar[i,j,1], rays_o_w_lidar[i,j,1] + depth_w_lidar[i,j] * np.sin(scan_angles_lidar[i,j])]
                ax.plot(xs, ys, c='magenta', linewidth=0.1)
            ax.scatter(rays_o_w_lidar[i,0,0], rays_o_w_lidar[i,0,1], c='red', s=5)
            ax.scatter(rays_o_w_lidar[i,-1,0], rays_o_w_lidar[i,-1,1], c='red', s=5)
            ax.set_xlabel(f'x [m]')
            ax.set_ylabel('Lidar', fontsize=15, weight='bold', labelpad=20)
            ax.text(-0.15, 0.5, 'y [m]', fontsize=10, va='center', rotation='vertical', transform=ax.transAxes)
            
            ax = axes[3,0]
            ax.imshow(scan_imgs_nerf[i].swapaxes(0,1), origin='lower', extent=extent)
            for j in np.linspace(0, rays_o_w_nerf.shape[1]-1, num_ray_steps, dtype=int):
                xs = [rays_o_w_nerf[i,j,0], rays_o_w_nerf[i,j,0] + depth_w_nerf[i,j] * np.cos(scan_angles_nerf[i,j])]
                ys = [rays_o_w_nerf[i,j,1], rays_o_w_nerf[i,j,1] + depth_w_nerf[i,j] * np.sin(scan_angles_nerf[i,j])]
                ax.plot(xs, ys, c='deeppink', linewidth=0.1)
            ax.scatter(rays_o_w_nerf[i,0,0], rays_o_w_nerf[i,0,1], c='red', s=5)
            ax.scatter(rays_o_w_nerf[i,-1,0], rays_o_w_nerf[i,-1,1], c='red', s=5)
            ax.set_xlabel(f'x [m]')
            ax.set_ylabel('NeRF', fontsize=15, weight='bold', labelpad=20)
            ax.text(-0.15, 0.5, 'y [m]', fontsize=10, va='center', rotation='vertical', transform=ax.transAxes)

            ax = axes[0,1]
            val_idxs = ~np.isnan(nn_dists_uss[i])
            n_uss, _, _ = ax.hist(nn_dists_uss[i][val_idxs], bins=hist_bins)
            ax.vlines(np.nanmean(nn_dists_uss[i]), ymin=0, ymax=2000, colors='r', linestyles='dashed', 
                      label=f'MNNE={np.nanmean(nn_dists_uss[i]):.2f}m')
            ax.set_title(f'NNE Sensor->GT', weight='bold')
            ax.set_ylabel(f'# elements')
            ax.set_xlabel(f'NNE [m]')
            ax.legend()
            ax.set_box_aspect(1)

            ax = axes[1,1]
            val_idxs = ~np.isnan(nn_dists_tof[i])
            n_tof, _, _ = ax.hist(nn_dists_tof[i][val_idxs], bins=hist_bins)
            ax.vlines(np.nanmean(nn_dists_tof[i]), ymin=0, ymax=2000, colors='r', linestyles='dashed', 
                      label=f'MNNE={np.nanmean(nn_dists_tof[i]):.2f}m')
            ax.set_ylabel(f'# elements')
            ax.set_xlabel(f'NNE [m]')
            ax.legend()
            ax.set_box_aspect(1)

            ax = axes[2,1]
            val_idxs = ~np.isnan(nn_dists_lidar[i])
            n_lidar, _, _ = ax.hist(nn_dists_lidar[i][val_idxs], bins=hist_bins)
            ax.vlines(np.nanmean(nn_dists_lidar[i]), ymin=0, ymax=2000, colors='r', linestyles='dashed',
                        label=f'MNNE={np.nanmean(nn_dists_lidar[i]):.2f}m')
            ax.set_ylabel(f'# elements')
            ax.set_xlabel(f'NNE [m]')
            ax.legend()
            ax.set_box_aspect(1)

            ax = axes[3,1]
            val_idxs = ~np.isnan(nn_dists_nerf[i])
            n_nerf, _, _ = ax.hist(nn_dists_nerf[i][val_idxs], bins=hist_bins)
            ax.vlines(np.nanmean(nn_dists_nerf[i]), ymin=0, ymax=2000, colors='r', linestyles='dashed', 
                      label=f'MNNE={np.nanmean(nn_dists_nerf[i]):.2f}m')
            ax.set_ylabel(f'# elements')
            ax.set_xlabel(f'NNE [m]')
            ax.legend()
            ax.set_box_aspect(1)

            ax = axes[0,2]
            val_idxs = ~np.isnan(nn_dists_inv_uss[i])
            n_uss_inv, _, _ = ax.hist(nn_dists_inv_uss[i][val_idxs], bins=hist_bins)
            ax.vlines(inlier_thr, ymin=0, ymax=2000, colors='r', linestyles='dashed', 
                      label=f'Inliers={(np.nansum(nn_dists_inv_uss[i]<inlier_thr)/nn_dists_inv_uss.shape[1]):.2f}%')
            ax.set_title(f'NNE GT->Sensor', weight='bold')
            ax.set_ylabel(f'# elements')
            ax.set_xlabel(f'NNE [m]')
            ax.legend()
            ax.set_box_aspect(1)

            ax = axes[1,2]
            val_idxs = ~np.isnan(nn_dists_inv_tof[i])
            n_tof_inv, _, _ = ax.hist(nn_dists_inv_tof[i][val_idxs], bins=hist_bins)
            ax.vlines(inlier_thr, ymin=0, ymax=2000, colors='r', linestyles='dashed', 
                      label=f'Inliers={(np.nansum(nn_dists_inv_tof[i]<inlier_thr)/nn_dists_inv_tof.shape[1]):.2f}%')
            ax.set_ylabel(f'# elements')
            ax.set_xlabel(f'NNE [m]')
            ax.legend()
            ax.set_box_aspect(1)

            ax = axes[2,2]
            val_idxs = ~np.isnan(nn_dists_inv_lidar[i])
            n_lidar_inv, _, _ = ax.hist(nn_dists_inv_lidar[i][val_idxs], bins=hist_bins)
            ax.vlines(inlier_thr, ymin=0, ymax=2000, colors='r', linestyles='dashed',
                        label=f'Inliers={(np.nansum(nn_dists_inv_lidar[i]<inlier_thr)/nn_dists_inv_lidar.shape[1]):.2f}%')
            ax.set_ylabel(f'# elements')
            ax.set_xlabel(f'NNE [m]')
            ax.legend()
            ax.set_box_aspect(1)

            ax = axes[3,2]
            val_idxs = ~np.isnan(nn_dists_inv_nerf[i])
            n_nerf_inv, _, _ = ax.hist(nn_dists_inv_nerf[i][val_idxs], bins=hist_bins)
            ax.vlines(inlier_thr, ymin=0, ymax=2000, colors='r', linestyles='dashed', 
                      label=f'Inliers={(np.nansum(nn_dists_inv_nerf[i]<inlier_thr)/nn_dists_inv_nerf.shape[1]):.2f}%')
            ax.set_ylabel(f'# elements')
            ax.set_xlabel(f'NNE [m]')
            ax.legend()
            ax.set_box_aspect(1)

            ax = axes[0,3]
            if use_relaative_error:
                error = np.abs(depth_w_gt_uss[i] - depth_w_uss[i]) / depth_w_gt_uss[i]
                rmse = np.sqrt(np.nanmean((depth_w_uss[i]**2 - depth_w_gt_uss[i]**2) / depth_w_gt_uss[i]**2))
            else:
                error = np.abs(depth_w_gt_uss[i] - depth_w_uss[i])
                rmse = np.sqrt(np.nanmean(depth_w_uss[i]**2 - depth_w_gt_uss[i]**2))
            val_idxs = (~np.isnan(error))
            n_uss_error, _, _ = ax.hist(error[val_idxs], bins=hist_bins)
            ax.vlines(inlier_thr, ymin=0, ymax=2000, colors='r', linestyles='dashed', 
                      label=f'RMSE={rmse:.2f}m')
            ax.set_title(f'Absolute Error', weight='bold')
            ax.set_ylabel(f'# elements')
            ax.set_xlabel(f'AE [m]')
            ax.legend()
            ax.set_box_aspect(1)

            ax = axes[1,3]
            if use_relaative_error:
                error = np.abs(depth_w_gt_tof[i] - depth_w_tof[i]) / depth_w_gt_tof[i]
                rmse = np.sqrt(np.nanmean((depth_w_tof[i]**2 - depth_w_gt_tof[i]**2) / depth_w_gt_tof[i]**2))
            else:
                error = np.abs(depth_w_gt_tof[i] - depth_w_tof[i])
                rmse = np.sqrt(np.nanmean(depth_w_tof[i]**2 - depth_w_gt_tof[i]**2))
            val_idxs = ~np.isnan(error)
            n_tof_error, _, _ = ax.hist(error[val_idxs], bins=hist_bins)
            ax.vlines(inlier_thr, ymin=0, ymax=2000, colors='r', linestyles='dashed',
                        label=f'RMSE={rmse:.2f}m')
            ax.set_ylabel(f'# elements')
            ax.set_xlabel(f'AE [m]')
            ax.legend()
            ax.set_box_aspect(1)

            ax = axes[2,3]
            if use_relaative_error:
                error = np.abs(depth_w_gt_lidar[i] - depth_w_lidar[i]) / depth_w_gt_lidar[i]
                rmse = np.sqrt(np.nanmean((depth_w_lidar[i]**2 - depth_w_gt_lidar[i]**2) / depth_w_gt_lidar[i]**2))
            else:
                error = np.abs(depth_w_gt_lidar[i] - depth_w_lidar[i])
                rmse = np.sqrt(np.nanmean(depth_w_lidar[i]**2 - depth_w_gt_lidar[i]**2))
            val_idxs = ~np.isnan(error)
            n_lidar_error, _, _ = ax.hist(error[val_idxs], bins=hist_bins)
            ax.vlines(inlier_thr, ymin=0, ymax=2000, colors='r', linestyles='dashed',
                        label=f'RMSE={rmse:.2f}m')
            ax.set_ylabel(f'# elements')
            ax.set_xlabel(f'AE [m]')
            ax.legend()
            ax.set_box_aspect(1)

            ax = axes[3,3]
            if use_relaative_error:
                error = np.abs(depth_w_gt_nerf[i] - depth_w_nerf[i]) / depth_w_gt_nerf[i]
                rmse = np.sqrt(np.nanmean((depth_w_nerf[i]**2 - depth_w_gt_nerf[i]**2) / depth_w_gt_nerf[i]**2))
            else:
                error = np.abs(depth_w_gt_nerf[i] - depth_w_nerf[i])
                rmse = np.sqrt(np.nanmean(depth_w_nerf[i]**2 - depth_w_gt_nerf[i]**2))
            val_idxs = ~np.isnan(error)
            n_nerf_error, _, _ = ax.hist(error[val_idxs], bins=hist_bins)
            ax.vlines(inlier_thr, ymin=0, ymax=2000, colors='r', linestyles='dashed', 
                      label=f'RMSE={rmse:.2f}m')
            ax.set_ylabel(f'# elements')
            ax.set_xlabel(f'AE [m]')
            ax.legend()
            ax.set_box_aspect(1)

            x_max = np.nanmax(np.concatenate((depth_w_uss[i], depth_w_tof[i], depth_w_nerf[i], depth_w_lidar[i])))
            x_max_inv = np.nanmax(np.concatenate((nn_dists_inv_uss[i], nn_dists_inv_tof[i], nn_dists_inv_nerf[i], nn_dists_inv_lidar[i])))
            y_max_uss = np.nanmax((n_uss, n_uss_inv, n_uss_error))
            y_max_tof = np.nanmax((n_tof, n_tof_inv, n_tof_error))
            y_max_nerf = np.nanmax((n_nerf, n_nerf_inv, n_nerf_error))
            y_max_lidar = np.nanmax((n_lidar, n_lidar_inv, n_lidar_error))

            axes[0,1].set_xlim([0, x_max])
            axes[0,1].set_ylim([0, y_max_uss])
            axes[1,1].set_xlim([0, x_max])
            axes[1,1].set_ylim([0, y_max_tof])
            axes[2,1].set_xlim([0, x_max])
            axes[2,1].set_ylim([0, y_max_lidar])
            axes[3,1].set_xlim([0, x_max])
            axes[3,1].set_ylim([0, y_max_nerf])
            axes[0,2].set_xlim([0, x_max_inv])
            axes[0,2].set_ylim([0, y_max_uss])
            axes[1,2].set_xlim([0, x_max_inv])
            axes[1,2].set_ylim([0, y_max_tof])
            axes[2,2].set_xlim([0, x_max_inv])
            axes[2,2].set_ylim([0, y_max_lidar])
            axes[3,2].set_xlim([0, x_max_inv])
            axes[3,2].set_ylim([0, y_max_nerf])
<<<<<<< HEAD
=======
            axes[0,3].set_xlim([0, x_max])
            axes[0,3].set_ylim([0, y_max_uss])
            axes[1,3].set_xlim([0, x_max])
            axes[1,3].set_ylim([0, y_max_tof])
            axes[2,3].set_xlim([0, x_max])
            axes[2,3].set_ylim([0, y_max_lidar])
            axes[3,3].set_xlim([0, x_max])
            axes[3,3].set_ylim([0, y_max_nerf])

>>>>>>> c104f989

            for i in range(axes.shape[0]):
                axes[i,0].set_xlim(extent[0], extent[1])
                axes[i,0].set_ylim(extent[2], extent[3])
        
            plt.tight_layout()
            name = f"map{i}_rel" if use_relaative_error else f"map{i}"
            plt.savefig(os.path.join(save_dir, name+".pdf"))
            plt.savefig(os.path.join(save_dir, name+".png"))

    def _plotLosses(
        self,
        logs:dict,
        metrics_dict:dict,
    ):
        """
        Plot losses, mean-nearest-neighbour distance and peak signal-to-noise-ratio.
        Args:
            logs: logs dictionary
            metrics_dict: dict of metrics
        Returns:
            metrics_dict: dict of metrics
        """
        if (not self.args.eval.plot_results) or (self.args.training.max_steps == 0):
            return metrics_dict
        
        fig, axes = plt.subplots(ncols=2, nrows=1, figsize=(12,8))

        # plot losses
        ax = axes[0]
        # mask = np.ones(self.args.eval.eval_every_n_steps+1) / (self.args.eval.eval_every_n_steps+1)
        # ax.plot(logs['step'], convolveIgnorNans(logs['loss'], mask), label='total')
        # ax.plot(logs['step'], convolveIgnorNans(logs['color_loss'], mask), label='color')
        # if "rgbd_loss" in logs:
        #     ax.plot(logs['step'], convolveIgnorNans(logs['rgbd_loss'], mask), label='rgbd')
        # if "ToF_loss" in logs:
        #     ax.plot(logs['step'], convolveIgnorNans(logs['ToF_loss'], mask), label='ToF')
        # if "USS_loss" in logs:
        #     # ax.plot(logs['step'], np.convolve(logs['USS_loss'], mask, mode='same'), label='USS')
        #     ax.plot(logs['step'], convolveIgnorNans(logs['USS_close_loss'], mask), label='USS(close)')
        #     ax.plot(logs['step'], convolveIgnorNans(logs['USS_min_loss'], mask), label='USS(min)')
        filter_size = 5
        ax.plot(logs['step'], smoothIgnoreNans(logs['loss'], filter_size), label='total')
        ax.plot(logs['step'], smoothIgnoreNans(logs['color_loss'], filter_size), label='color')
        if "rgbd_loss" in logs:
            ax.plot(logs['step'], smoothIgnoreNans(logs['rgbd_loss'], filter_size), label='rgbd')
        if "ToF_loss" in logs:
            ax.plot(logs['step'], smoothIgnoreNans(logs['ToF_loss'], filter_size), label='ToF')
        if "USS_loss" in logs:
            # ax.plot(logs['step'], np.convolve(logs['USS_loss'], mask, mode='same'), label='USS')
            ax.plot(logs['step'], smoothIgnoreNans(logs['USS_close_loss'], filter_size), label='USS(close)')
            ax.plot(logs['step'], smoothIgnoreNans(logs['USS_min_loss'], filter_size), label='USS(min)')
        ax.set_ylabel('loss')
        ax.set_ylim([0, 1.0])

        ax.set_xlabel('step')
        secax = ax.secondary_xaxis(
            location='top', 
            functions=(self._step2time, self._time2step),
        )
        secax.set_xlabel('time [s]')
        ax.legend()
        ax.set_title('Losses')

        # plot mnn and psnr 
        if 'mnn' in logs and 'psnr' in logs:
            ax = axes[1]
            color = 'tab:blue'
            not_nan = ~np.isnan(logs['mnn'])
            lns1 = ax.plot(np.array(logs['step'])[not_nan], np.array(logs['mnn'])[not_nan], c=color, label='mnn')
            hln1 = ax.axhline(metrics_dict['NeRF']['mnn'], linestyle="--", c=color, label='mnn final')
            ax.set_ylabel('mnn')
            ax.set_ylim([0, 0.5])
            ax.yaxis.label.set_color('blue') 
            ax.tick_params(axis='y', colors='blue')

            idx1 = dataConverged(
                arr=np.array(logs['mnn'])[not_nan],
                threshold=1.5 * metrics_dict['NeRF']['mnn'],
                data_increasing=False,
            )
            if idx1 != -1:
                vln1 = ax.axvline(np.array(logs['step'])[not_nan][idx1], linestyle=(0, (1, 10)), c="black", label='converged 50%')
                metrics_dict['NeRF']['mnn_converged_50'] = np.array(logs['time'])[not_nan][idx1]
                # print(f"mnn converged 25% at step {logs['step'][idx1]}, idx1={idx1}, threshold={1.25 * metrics_dict['NeRF']['mnn']}")

            idx2 = dataConverged(
                arr=np.array(logs['mnn'])[not_nan],
                threshold=1.25 * metrics_dict['NeRF']['mnn'],
                data_increasing=False,
            )
            if idx2 != -1:
                vln2 = ax.axvline(np.array(logs['step'])[not_nan][idx2], linestyle=(0, (1, 5)), c="black", label='converged 25%')
                metrics_dict['NeRF']['mnn_converged_25'] = np.array(logs['time'])[not_nan][idx2]

            idx3 = dataConverged(
                arr=np.array(logs['mnn'])[not_nan],
                threshold=1.1 * metrics_dict['NeRF']['mnn'],
                data_increasing=False,
            )
            if idx3 != -1:
                vln3 = ax.axvline(np.array(logs['step'])[not_nan][idx3], linestyle=(0, (1, 2)), c="black", label='converged 10%')
                metrics_dict['NeRF']['mnn_converged_10'] = np.array(logs['time'])[not_nan][idx3]

            ax2 = ax.twinx()
            color = 'tab:green'
            not_nan = ~np.isnan(logs['psnr'])
            lns2 = ax2.plot(np.array(logs['step'])[not_nan], np.array(logs['psnr'])[not_nan], label='psnr', c=color)
            # ax.axhline(metrics_dict['NeRF']['psnr'], linestyle="--", c=color, label='psnr final')
            ax2.set_ylabel('psnr')
            ax2.yaxis.label.set_color('green') 
            ax2.tick_params(axis='y', colors='green')

            ax.set_xlabel('step')
            secax = ax.secondary_xaxis(
                location='top', 
                functions=(self._step2time, self._time2step),
            )
            secax.set_xlabel('time [s]')
            lns = lns1 + lns2 + [hln1]
            if idx1 != -1:
                lns += [vln1]
            if idx2 != -1:
                lns += [vln2]
            if idx3 != -1:
                lns += [vln3]
            labs = [l.get_label() for l in lns]
            ax.legend(lns, labs)
            ax.set_title('Metrics')

        plt.tight_layout()
        plt.savefig(os.path.join(self.args.save_dir, "losses.pdf"))
        plt.savefig(os.path.join(self.args.save_dir, "losses.png"))

        return metrics_dict


#  @torch.no_grad()
#     def _plotEvaluation(
#             self,
#             data_w:dict,
#             metrics_dict:dict,
#     ):
#         """
#         Plot scan and density maps.
#         Args:
#             data_w: data dictionary in world coordinates
#             metrics_dict: metrics dictionary
#         """
#         if not self.args.eval.plot_results:
#             return
        
#         M = self.args.eval.res_angular
#         N = data_w['depth'].shape[0] // M
#         if data_w['depth'].shape[0] % M != 0:
#             self.args.logger.error(f"ERROR: trainer_RH.evaluatePlot(): data_w['depth'].shape[0]={data_w['depth'].shape[0]} "
#                                     + f"should be a multiple of M={M}")
        
#         # downsample data
#         depth_w = data_w['depth'].reshape((N, M)) # (N, M)
#         rays_o_w = data_w['rays_o'].reshape((N, M, 3)) # (N, M, 3)
#         scan_angles = data_w['scan_angles'].reshape((N, M)) # (N, M)
#         nn_dists = metrics_dict['nn_dists'] # (N, M)
#         if self.args.eval.num_plot_pts > N:
#             self.args.logger.warning(f"trainer_RH.evaluatePlot(): num_plot_pts={self.args.eval.num_plot_pts} "
#                                         f"should be smaller or equal than N={N}")
#             self.args.eval.num_plot_pts = N
#         elif self.args.eval.num_plot_pts < N:
#             idxs_temp = np.linspace(0, depth_w.shape[0]-1, self.args.eval.num_plot_pts, dtype=int)
#             depth_w = depth_w[idxs_temp]
#             rays_o_w = rays_o_w[idxs_temp]
#             scan_angles = scan_angles[idxs_temp]
#             nn_dists = nn_dists[idxs_temp]  
#         depth_w = depth_w.flatten() # (N*M,)
#         rays_o_w = rays_o_w.reshape((-1, 3)) # (N*M, 3)
#         scan_angles = scan_angles.flatten() # (N*M,)

#         # create scan maps
#         scan_maps = self._scanRays2scanMap(
#             rays_o_w=rays_o_w,
#             depth=depth_w,
#             scan_angles=scan_angles,
#         ) # (N, L, L)
#         scan_map_gt = data_w['scan_map_gt'] # (L, L)

#         # create density maps
#         density_map_gt = self.test_dataset.scene.getSliceMap(
#             height=np.mean(rays_o_w[:,2]), 
#             res=self.args.eval.res_map, 
#             height_tolerance=self.args.eval.height_tolerance, 
#             height_in_world_coord=True
#         ) # (L, L)
#         _, density_map = self.interfereDensityMap(
#             res_map=self.args.eval.res_map,
#             height_w=np.mean(rays_o_w[:,2]),
#             num_avg_heights=self.args.eval.num_avg_heights,
#             tolerance_w=self.args.eval.height_tolerance,
#             threshold=self.args.eval.density_map_thr,
#         ) # (L, L)

#         # create combined maps
#         scan_maps_comb = np.zeros((self.args.eval.num_plot_pts,self.args.eval.res_map,self.args.eval.res_map))
#         for i in range(self.args.eval.num_plot_pts):
#             scan_maps_comb[i] = scan_map_gt + 2*scan_maps[i]
#         density_map_comb = density_map_gt + 2*density_map

#         # plot
#         fig, axes = plt.subplots(ncols=1+self.args.eval.num_plot_pts, nrows=4, figsize=(9,9))

#         scale = self.args.model.scale
#         extent = self.test_dataset.scene.c2w(pos=np.array([[-scale,-scale],[scale,scale]]), copy=False)
#         extent = extent.T.flatten()

#         ax = axes[0,0]
#         ax.imshow(density_map_gt.T, origin='lower', extent=extent, cmap='viridis', vmin=0, vmax=np.max(density_map_comb))
#         ax.set_ylabel(f'GT', weight='bold')
#         ax.set_title(f'Density', weight='bold')
#         ax.set_xlabel(f'x [m]')

#         ax = axes[1,0]
#         ax.imshow(2*density_map.T, origin='lower', extent=extent, cmap='viridis', vmin=0, vmax=np.max(density_map_comb))
#         ax.set_ylabel(f'NeRF', weight='bold')
#         ax.set_xlabel(f'x [m]')

#         ax = axes[2,0]
#         ax.imshow(density_map_comb.T, origin='lower', extent=extent, cmap='viridis', vmin=0, vmax=np.max(density_map_comb))
#         ax.set_ylabel(f'GT + NeRF', weight='bold')
#         ax.set_xlabel(f'x [m]')

#         fig.delaxes(axes[3,0])
        
#         rays_o_w = rays_o_w.reshape((-1, self.args.eval.res_angular, 3))
#         for i in range(self.args.eval.num_plot_pts):
#             ax = axes[0,i+1]
#             ax.imshow(scan_map_gt.T, origin='lower', extent=extent, cmap='viridis', vmin=0, vmax=np.max(scan_maps_comb[i]))
#             ax.scatter(rays_o_w[i,0,0], rays_o_w[i,0,1], c='w', s=5)
#             ax.scatter(rays_o_w[:,0,0], rays_o_w[:,0,1], c='w', s=5, alpha=0.1)
#             ax.set_title(f'Scan {i+1}', weight='bold')
#             ax.set_xlabel(f'x [m]')
#             ax.set_ylabel(f'y [m]')

#             ax = axes[1,i+1]
#             ax.imshow(2*scan_maps[i].T,origin='lower', extent=extent, cmap='viridis', vmin=0, vmax=np.max(scan_maps_comb[i]))
#             # for i in range(0, rays_o_w.shape[0], nb_pts_step):
#             #     for j in range(depth_pos_w.shape[1]):
#             #         ax.plot([rays_o_w[i,j,0], depth_pos_w[i,j,0]], [rays_o_w[i,j,1], depth_pos_w[i,j,1]], c='w', linewidth=0.1)
#             ax.scatter(rays_o_w[i,0,0], rays_o_w[i,0,1], c='w', s=5)
#             ax.scatter(rays_o_w[:,0,0], rays_o_w[:,0,1], c='w', s=5, alpha=0.1)
#             ax.set_xlabel(f'x [m]')
#             ax.set_ylabel(f'y [m]')
            
#             ax = axes[2,i+1]
#             ax.imshow(scan_maps_comb[i].T, origin='lower', extent=extent, cmap='viridis', vmin=0, vmax=np.max(scan_maps_comb[i]))
#             # for i in range(0, rays_o_w.shape[0], nb_pts_step):
#             #     for j in range(depth_pos_w.shape[1]):
#             #         ax.plot([rays_o_w[i,j,0], depth_pos_w[i,j,0]], [rays_o_w[i,j,1], depth_pos_w[i,j,1]], c='w', linewidth=0.1)
#             ax.scatter(rays_o_w[i,0,0], rays_o_w[i,0,1], c='w', s=5)
#             ax.scatter(rays_o_w[:,0,0], rays_o_w[:,0,1], c='w', s=5, alpha=0.1)
#             ax.set_xlabel(f'x [m]')
#             ax.set_ylabel(f'y [m]')

#             ax = axes[3,i+1]
#             ax.hist(nn_dists[i], bins=50)
#             ax.vlines(np.nanmean(nn_dists[i]), ymin=0, ymax=20, colors='r', linestyles='dashed', label=f'avg.={np.nanmean(nn_dists[i]):.2f}')
#             if i == 0:
#                 ax.set_ylabel(f'Nearest Neighbour', weight='bold')
#             else:
#                 ax.set_ylabel(f'# elements')
#             ax.set_xlim([0, np.nanmax(nn_dists)])
#             ax.set_ylim([0, 25])
#             ax.set_xlabel(f'distance [m]')
#             ax.legend()
#             ax.set_box_aspect(1)
        
#         plt.tight_layout()
#         plt.savefig(os.path.join(self.args.save_dir, "maps.pdf"))
#         plt.savefig(os.path.join(self.args.save_dir, "maps.png"))<|MERGE_RESOLUTION|>--- conflicted
+++ resolved
@@ -557,8 +557,6 @@
             axes[2,2].set_ylim([0, y_max_lidar])
             axes[3,2].set_xlim([0, x_max_inv])
             axes[3,2].set_ylim([0, y_max_nerf])
-<<<<<<< HEAD
-=======
             axes[0,3].set_xlim([0, x_max])
             axes[0,3].set_ylim([0, y_max_uss])
             axes[1,3].set_xlim([0, x_max])
@@ -568,7 +566,6 @@
             axes[3,3].set_xlim([0, x_max])
             axes[3,3].set_ylim([0, y_max_nerf])
 
->>>>>>> c104f989
 
             for i in range(axes.shape[0]):
                 axes[i,0].set_xlim(extent[0], extent[1])
