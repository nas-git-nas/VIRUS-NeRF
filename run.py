--- conflicted
+++ resolved
@@ -5,11 +5,7 @@
 
 
 def main():
-<<<<<<< HEAD
     hparams = "ethz_usstof_gpu.json"
-=======
-    hparams = "ethz_usstof_win.json"
->>>>>>> 7570d4f6
     trainer = Trainer(hparams_file=hparams)
     trainer.train()
     trainer.evaluate()
